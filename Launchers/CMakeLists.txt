--- conflicted
+++ resolved
@@ -39,19 +39,10 @@
 if(OpenMP_FOUND)
     target_link_libraries(karri OpenMP::OpenMP_CXX)
 endif()
-<<<<<<< HEAD
-message(${TBB_FOUND})
-if (TBB_FOUND)
-    target_link_libraries(karri TBB::tbb)
-endif()
-
 if (TBB_FOUND)
     message("TBB found")
     target_link_libraries(karri TBB::tbb)
 endif()
-
-=======
->>>>>>> 751df993
 target_link_libraries(karri kassert)
 
 # KaRRi compile time parameters

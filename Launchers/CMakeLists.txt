--- conflicted
+++ resolved
@@ -39,15 +39,11 @@
 if(OpenMP_FOUND)
     target_link_libraries(karri OpenMP::OpenMP_CXX)
 endif()
-<<<<<<< HEAD
 if (TBB_FOUND)
     message("TBB found")
     target_link_libraries(karri TBB::tbb)
 endif()
-target_link_libraries(karri kassert)
-=======
 target_link_libraries(karri kassert ${BOOST_LIBRARIES})
->>>>>>> e2c40cac
 
 # include KaRRi compile time parameters
 include(KaRRI_compile_time_parameters.cmake)
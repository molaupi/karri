--- conflicted
+++ resolved
@@ -73,13 +73,9 @@
 #ifdef KARRI_USE_CCHS
 #include "Algorithms/KaRRi/CHEnvironments/CCHEnvironment.h"
 #else
-<<<<<<< HEAD
+
 #include "Algorithms/KaRRi/CHEnvironments/CHEnvironment.h"
-=======
-
-#include "Algorithms/KaRRi/CHEnvironment.h"
-
->>>>>>> 07be1fe6
+
 #endif
 
 #if KARRI_PD_STRATEGY == KARRI_BCH_PD_STRAT
@@ -295,17 +291,11 @@
         std::cout << "done.\n";
 
         // Create Route State for empty routes.
-<<<<<<< HEAD
-        RouteState routeState(fleet, inputConfig);
-=======
         RouteState routeState(fleet);
->>>>>>> 07be1fe6
-
 
 
         // Read the request data from file if run as standalone simulation.
         std::vector<Request> requests;
-<<<<<<< HEAD
         if (!runAsMobitoppFS) {
             std::cout << "Reading request data from file... " << std::flush;
             int origin, destination, issuingTime, numRiders;
@@ -317,41 +307,10 @@
             } else {
                 reqFileReader.read_header(io::ignore_missing_column, "origin", "destination", "req_time", "num_riders");
             }
-
-=======
-        int origin, destination, requestTime, numRiders;
-        io::CSVReader<4, io::trim_chars<' '>> reqFileReader(requestFileName);
-
-        if (csvFilesInLoudFormat) {
-            reqFileReader.read_header(io::ignore_missing_column, "pickup_spot", "dropoff_spot", "min_dep_time",
-                                      "num_riders");
-        } else {
-            reqFileReader.read_header(io::ignore_missing_column, "origin", "destination", "req_time", "num_riders");
-        }
-
-        numRiders = -1;
-        while (reqFileReader.read_row(origin, destination, requestTime, numRiders)) {
-            if (origin < 0 || origin >= vehGraphOrigIdToSeqId.size() || vehGraphOrigIdToSeqId[origin] == INVALID_ID)
-                throw std::invalid_argument("invalid location -- '" + std::to_string(origin) + "'");
-            if (destination < 0 || destination >= vehGraphOrigIdToSeqId.size() ||
-                vehGraphOrigIdToSeqId[destination] == INVALID_ID)
-                throw std::invalid_argument("invalid location -- '" + std::to_string(destination) + "'");
-            if (numRiders > maxCapacity)
-                throw std::invalid_argument(
-                        "number of riders '" + std::to_string(numRiders) + "' is larger than max vehicle capacity (" +
-                        std::to_string(maxCapacity) + ")");
-            const auto originSeqId = vehGraphOrigIdToSeqId[origin];
-            assert(vehicleInputGraph.toPsgEdge(originSeqId) != CarEdgeToPsgEdgeAttribute::defaultValue());
-            const auto destSeqId = vehGraphOrigIdToSeqId[destination];
-            assert(vehicleInputGraph.toPsgEdge(destSeqId) != CarEdgeToPsgEdgeAttribute::defaultValue());
-            const int requestId = static_cast<int>(requests.size());
-            if (numRiders == -1) // If number of riders was not specified, assume one rider
-                numRiders = 1;
-            requests.push_back({requestId, originSeqId, destSeqId, requestTime * 10, numRiders});
->>>>>>> 07be1fe6
             numRiders = -1;
             while (reqFileReader.read_row(origin, destination, issuingTime, numRiders)) {
-                if (origin < 0 || origin >= vehGraphOrigIdToSeqId.size() || vehGraphOrigIdToSeqId[origin] == INVALID_ID)
+                if (origin < 0 || origin >= vehGraphOrigIdToSeqId.size() ||
+                    vehGraphOrigIdToSeqId[origin] == INVALID_ID)
                     throw std::invalid_argument("invalid location -- '" + std::to_string(origin) + "'");
                 if (destination < 0 || destination >= vehGraphOrigIdToSeqId.size() ||
                     vehGraphOrigIdToSeqId[destination] == INVALID_ID)
@@ -367,7 +326,8 @@
                 const int requestId = static_cast<int>(requests.size());
                 if (numRiders == -1) // If number of riders was not specified, assume one rider
                     numRiders = 1;
-                requests.push_back({requestId, originSeqId, destSeqId, numRiders, issuingTime * 10, issuingTime * 10});
+                requests.push_back(
+                        {requestId, originSeqId, destSeqId, numRiders, issuingTime * 10, issuingTime * 10});
                 numRiders = -1;
             }
             std::cout << "done.\n";
@@ -509,11 +469,8 @@
         RelevantPDLocs relPickupsBeforeNextStop(fleet.size());
         RelevantPDLocs relDropoffsBeforeNextStop(fleet.size());
         using RelevantPDLocsFilterImpl = RelevantPDLocsFilter<FeasibleEllipticDistancesImpl, VehicleInputGraph, VehCHEnv>;
-<<<<<<< HEAD
-        RelevantPDLocsFilterImpl relevantPdLocsFilter(fleet, calc, reqState, routeState, inputConfig,
-=======
-        RelevantPDLocsFilterImpl relevantPdLocsFilter(fleet, vehicleInputGraph, *vehChEnv, calc, reqState, routeState,
->>>>>>> 07be1fe6
+
+        RelevantPDLocsFilterImpl relevantPdLocsFilter(fleet, calc, reqState, routeState,
                                                       feasibleEllipticPickups, feasibleEllipticDropoffs,
                                                       relOrdinaryPickups, relOrdinaryDropoffs, relPickupsBeforeNextStop,
                                                       relDropoffsBeforeNextStop);
@@ -641,16 +598,10 @@
 
 
         using SystemStateUpdaterImpl = SystemStateUpdater<VehicleInputGraph, EllipticBucketsEnv, LastStopBucketsEnv, CurVehLocToPickupSearchesImpl, VehPathTracker, std::ofstream>;
-<<<<<<< HEAD
-        SystemStateUpdaterImpl systemStateUpdater(vehicleInputGraph, fleet, reqState, inputConfig, curVehLocToPickupSearches,
-                                                  pathTracker, routeState, ellipticBucketsEnv, lastStopBucketsEnv,
-                                                  lastStopsAtVertices);
-=======
+
         SystemStateUpdaterImpl
-                systemStateUpdater(vehicleInputGraph, reqState, curVehLocToPickupSearches,
+                systemStateUpdater(vehicleInputGraph, fleet, reqState, curVehLocToPickupSearches,
                                    pathTracker, routeState, ellipticBucketsEnv, lastStopBucketsEnv);
-
->>>>>>> 07be1fe6
 
         // Initialize last stop state for initial locations of vehicles
         for (const auto &veh: fleet) {
@@ -658,38 +609,28 @@
         }
 
         // Run simulation:
-<<<<<<< HEAD
-
         if (!runAsMobitoppFS) {
             using EventSimulationImpl = StandaloneEventSimulation<InsertionFinderImpl, SystemStateUpdaterImpl, RouteState>;
-            EventSimulationImpl eventSimulation(fleet, requests, inputConfig.stopTime, insertionFinder,
-                                                systemStateUpdater,
-                                                routeState,
-                                                true);
+            EventSimulationImpl eventSimulation(fleet, requests, insertionFinder, systemStateUpdater,
+                                                routeState, true);
             eventSimulation.run();
         } else {
 
             const int port = clp.getValue<int>("mobitopp-port");
             using EventSimulationImpl = MobitoppEventSimulation<InsertionFinderImpl, SystemStateUpdaterImpl, RouteState>;
-            EventSimulationImpl eventSimulation(fleet, routeState, inputConfig, insertionFinder,
-                                                systemStateUpdater,
-                                                routeState);
+            EventSimulationImpl eventSimulation(fleet, routeState, insertionFinder, systemStateUpdater, routeState);
 
             MobitoppCommunicator<EventSimulationImpl> communicator(eventSimulation, port);
             communicator.run();
 
         }
-=======
-        using EventSimulationImpl = EventSimulation<InsertionFinderImpl, SystemStateUpdaterImpl, RouteState>;
-        EventSimulationImpl eventSimulation(fleet, requests, insertionFinder, systemStateUpdater,
-                                            routeState, true);
-        eventSimulation.run();
->>>>>>> 07be1fe6
+
 
     } catch (std::exception &e) {
         std::cerr << argv[0] << ": " << e.what() << '\n';
         std::cerr << "Try '" << argv[0] << " -help' for more information.\n";
         return EXIT_FAILURE;
     }
+
     return EXIT_SUCCESS;
 }
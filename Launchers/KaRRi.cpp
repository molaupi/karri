/// ******************************************************************************
/// MIT License
///
/// Copyright (c) 2023 Moritz Laupichler <moritz.laupichler@kit.edu>
///
/// Permission is hereby granted, free of charge, to any person obtaining a copy
/// of this software and associated documentation files (the "Software"), to deal
/// in the Software without restriction, including without limitation the rights
/// to use, copy, modify, merge, publish, distribute, sublicense, and/or sell
/// copies of the Software, and to permit persons to whom the Software is
/// furnished to do so, subject to the following conditions:
///
/// The above copyright notice and this permission notice shall be included in all
/// copies or substantial portions of the Software.
///
/// THE SOFTWARE IS PROVIDED "AS IS", WITHOUT WARRANTY OF ANY KIND, EXPRESS OR
/// IMPLIED, INCLUDING BUT NOT LIMITED TO THE WARRANTIES OF MERCHANTABILITY,
/// FITNESS FOR A PARTICULAR PURPOSE AND NONINFRINGEMENT. IN NO EVENT SHALL THE
/// AUTHORS OR COPYRIGHT HOLDERS BE LIABLE FOR ANY CLAIM, DAMAGES OR OTHER
/// LIABILITY, WHETHER IN AN ACTION OF CONTRACT, TORT OR OTHERWISE, ARISING FROM,
/// OUT OF OR IN CONNECTION WITH THE SOFTWARE OR THE USE OR OTHER DEALINGS IN THE
/// SOFTWARE.
/// ******************************************************************************


#include <cassert>
#include <kassert/kassert.hpp>
#include "Tools/custom_assertion_levels.h"
#include <cstdlib>
#include <fstream>
#include <iostream>

#include <csv.h>

#include "Tools/CommandLine/CommandLineParser.h"
#include "Tools/Logging/LogManager.h"
#include "DataStructures/Graph/Graph.h"
#include "DataStructures/Graph/Attributes/LatLngAttribute.h"
#include "DataStructures/Graph/Attributes/EdgeIdAttribute.h"
#include "DataStructures/Graph/Attributes/OsmNodeIdAttribute.h"
#include "DataStructures/Graph/Attributes/FreeFlowSpeedAttribute.h"
#include "DataStructures/Graph/Attributes/EdgeTailAttribute.h"
#include "DataStructures/Graph/Attributes/TravelTimeAttribute.h"
#include "DataStructures/Graph/Attributes/PsgEdgeToCarEdgeAttribute.h"
#include "DataStructures/Graph/Attributes/CarEdgeToPsgEdgeAttribute.h"

#include "Algorithms/KaRRi/InputConfig.h"
#include "Algorithms/KaRRi/BaseObjects/Vehicle.h"
#include "Algorithms/KaRRi/BaseObjects/Request.h"
#include "Algorithms/KaRRi/PbnsAssignments/VehicleLocator.h"
#include "Algorithms/KaRRi/EllipticBCH/FeasibleEllipticDistances.h"
#include "Algorithms/KaRRi/EllipticBCH/EllipticBucketsEnvironment.h"
#include "Algorithms/KaRRi/EllipticBCH/EllipticBCHSearches.h"
#include "Algorithms/KaRRi/CostCalculator.h"
#include "Algorithms/KaRRi/RequestState/RequestState.h"
#include "Algorithms/KaRRi/RequestState/RelevantPDLocs.h"
#include "Algorithms/KaRRi/PDDistanceQueries/PDDistances.h"
#include "Algorithms/KaRRi/RequestState/RelevantPDLocsFilter.h"
#include "Algorithms/KaRRi/OrdinaryAssignments/OrdinaryAssignmentsFinder.h"
#include "Algorithms/KaRRi/PbnsAssignments/PBNSAssignmentsFinder.h"
#include "Algorithms/KaRRi/PalsAssignments/PALSAssignmentsFinder.h"
#include "Algorithms/KaRRi/DalsAssignments/DALSAssignmentsFinder.h"
#include "Algorithms/KaRRi/LastStopSearches/SortedLastStopBucketsEnvironment.h"
#include "Algorithms/KaRRi/LastStopSearches/UnsortedLastStopBucketsEnvironment.h"
#include "Algorithms/KaRRi/RequestState/VehicleToPDLocQuery.h"
#include "Algorithms/KaRRi/RequestState/RequestStateInitializer.h"
#include "Algorithms/KaRRi/AssignmentFinder.h"
#include "Algorithms/KaRRi/SystemStateUpdater.h"
#include "Algorithms/KaRRi/EventSimulation.h"

#ifdef KARRI_USE_CCHS
#include "Algorithms/KaRRi/CCHEnvironment.h"
#else
#include "Algorithms/KaRRi/CHEnvironment.h"
#endif

#if KARRI_PD_STRATEGY == KARRI_BCH_PD_STRAT

#include "Algorithms/KaRRi/PDDistanceQueries/BCHStrategy.h"

#else // KARRI_PD_STRATEGY == KARRI_CH_PD_STRAT
#include "Algorithms/KaRRi/PDDistanceQueries/CHStrategy.h"
#endif


#if KARRI_PALS_STRATEGY == KARRI_COL

#include "Algorithms/KaRRi/PalsAssignments/CollectiveBCHStrategy.h"

#elif KARRI_PALS_STRATEGY == KARRI_IND

#include "Algorithms/KaRRi/PalsAssignments/IndividualBCHStrategy.h"

#else // KARRI_PALS_STRATEGY == KARRI_DIJ

#include "Algorithms/KaRRi/PalsAssignments/DijkstraStrategy.h"

#endif

#if KARRI_DALS_STRATEGY == KARRI_COL

#include "Algorithms/KaRRi/DalsAssignments/CollectiveBCHStrategy.h"

#elif KARRI_DALS_STRATEGY == KARRI_IND

#include "Algorithms/KaRRi/DalsAssignments//IndividualBCHStrategy.h"

#else // KARRI_DALS_STRATEGY == KARRI_DIJ

#include "Algorithms/KaRRi/DalsAssignments/DijkstraStrategy.h"

#endif


inline void printUsage() {
    std::cout <<
              "Usage: karri -veh-g <vehicle network> -psg-g <passenger network> -r <requests> -v <vehicles> -o <file>\n"
              "Runs Karlsruhe Rapid Ridesharing (KaRRi) simulation with given vehicle and passenger road networks,\n"
              "requests, and vehicles. Writes output files to specified base path."
              "  -veh-g <file>          vehicle road network in binary format.\n"
              "  -psg-g <file>          passenger road (and path) network in binary format.\n"
              "  -r <file>              requests in CSV format.\n"
              "  -v <file>              vehicles in CSV format.\n"
              "  -s <sec>               stop time (in s). (dflt: 60s)\n"
              "  -w <sec>               maximum wait time (in s). (dflt: 300s)\n"
              "  -a <factor>            model parameter alpha for max trip time = a * OD-dist + b (dflt: 1.7)\n"
              "  -b <seconds>           model parameter beta for max trip time = a * OD-dist + b (dflt: 120)\n"
              "  -p-radius <sec>        walking radius (in s) for pickup locations around origin. (dflt: 300s)\n"
              "  -d-radius <sec>        walking radius (in s) for dropoff locations around destination. (dflt: 300s)\n"
              "  -max-num-p <int>       max number of pickup locations to consider, sampled from all in radius. Set to 0 for no limit (dflt).\n"
              "  -max-num-d <int>       max number of dropoff locations to consider, sampled from all in radius. Set to 0 for no limit (dflt).\n"
              "  -always-veh            if set, the rider is not allowed to walk to their destination without a vehicle trip.\n"
              "  -veh-h <file>          contraction hierarchy for the vehicle network in binary format.\n"
              "  -psg-h <file>          contraction hierarchy for the passenger network in binary format.\n"
              "  -veh-d <file>          separator decomposition for the vehicle network in binary format (needed for CCHs).\n"
              "  -psg-d <file>          separator decomposition for the passenger network in binary format (needed for CCHs).\n"
              "  -csv-in-LOUD-format    if set, assumes that input files are in the format used by LOUD.\n"
              "  -o <file>              generate output files at name <file> (specify name without file suffix).\n"
              "  -help                  show usage help text.\n";
}

int main(int argc, char *argv[]) {
    using namespace karri;
    try {
        CommandLineParser clp(argc, argv);
        if (clp.isSet("help")) {
            printUsage();
            return EXIT_SUCCESS;
        }


        // Parse the command-line options.
        InputConfig& inputConfig = InputConfig::getInstance();
        inputConfig.stopTime = clp.getValue<int>("s", 60) * 10;
        inputConfig.maxWaitTime = clp.getValue<int>("w", 300) * 10;
        inputConfig.pickupRadius = clp.getValue<int>("p-radius", inputConfig.maxWaitTime / 10) * 10;
        inputConfig.dropoffRadius = clp.getValue<int>("d-radius", inputConfig.maxWaitTime / 10) * 10;
        inputConfig.maxNumPickups = clp.getValue<int>("max-num-p", INFTY);
        inputConfig.maxNumDropoffs = clp.getValue<int>("max-num-d", INFTY);
        inputConfig.alwaysUseVehicle = clp.isSet("always-veh");
        if (inputConfig.maxNumPickups == 0) inputConfig.maxNumPickups = INFTY;
        if (inputConfig.maxNumDropoffs == 0) inputConfig.maxNumDropoffs = INFTY;
        inputConfig.alpha = clp.getValue<double>("a", 1.7);
        inputConfig.beta = clp.getValue<int>("b", 120) * 10;
        const auto vehicleNetworkFileName = clp.getValue<std::string>("veh-g");
        const auto passengerNetworkFileName = clp.getValue<std::string>("psg-g");
        const auto vehicleFileName = clp.getValue<std::string>("v");
        const auto requestFileName = clp.getValue<std::string>("r");
        const auto vehHierarchyFileName = clp.getValue<std::string>("veh-h");
        const auto psgHierarchyFileName = clp.getValue<std::string>("psg-h");
        const auto vehSepDecompFileName = clp.getValue<std::string>("veh-d");
        const auto psgSepDecompFileName = clp.getValue<std::string>("psg-d");
        const bool csvFilesInLoudFormat = clp.isSet("csv-in-LOUD-format");
        auto outputFileName = clp.getValue<std::string>("o");
        if (endsWith(outputFileName, ".csv"))
            outputFileName = outputFileName.substr(0, outputFileName.size() - 4);


        LogManager<std::ofstream>::setBaseFileName(outputFileName + ".");

        // Read the vehicle network from file.
        std::cout << "Reading vehicle network from file... " << std::flush;
        using VehicleVertexAttributes = VertexAttrs<LatLngAttribute, OsmNodeIdAttribute>;
        using VehicleEdgeAttributes = EdgeAttrs<
                EdgeIdAttribute, EdgeTailAttribute, FreeFlowSpeedAttribute, TravelTimeAttribute, CarEdgeToPsgEdgeAttribute, OsmRoadCategoryAttribute>;
        using VehicleInputGraph = StaticGraph<VehicleVertexAttributes, VehicleEdgeAttributes>;
        std::ifstream vehicleNetworkFile(vehicleNetworkFileName, std::ios::binary);
        if (!vehicleNetworkFile.good())
            throw std::invalid_argument("file not found -- '" + vehicleNetworkFileName + "'");
        VehicleInputGraph vehicleInputGraph(vehicleNetworkFile);
        vehicleNetworkFile.close();
        std::vector<int32_t> vehGraphOrigIdToSeqId;
        if (vehicleInputGraph.numEdges() > 0 && vehicleInputGraph.edgeId(0) == INVALID_ID) {
            vehGraphOrigIdToSeqId.assign(vehicleInputGraph.numEdges(), INVALID_ID);
            std::iota(vehGraphOrigIdToSeqId.begin(), vehGraphOrigIdToSeqId.end(), 0);
            FORALL_VALID_EDGES(vehicleInputGraph, v, e) {
                    assert(vehicleInputGraph.edgeId(e) == INVALID_ID);
                    vehicleInputGraph.edgeTail(e) = v;
                    vehicleInputGraph.edgeId(e) = e;
                }
        } else {
            FORALL_VALID_EDGES(vehicleInputGraph, v, e) {
                    assert(vehicleInputGraph.edgeId(e) != INVALID_ID);
                    if (vehicleInputGraph.edgeId(e) >= vehGraphOrigIdToSeqId.size()) {
                        const auto numElementsToBeInserted =
                                vehicleInputGraph.edgeId(e) + 1 - vehGraphOrigIdToSeqId.size();
                        vehGraphOrigIdToSeqId.insert(vehGraphOrigIdToSeqId.end(), numElementsToBeInserted, INVALID_ID);
                    }
                    assert(vehGraphOrigIdToSeqId[vehicleInputGraph.edgeId(e)] == INVALID_ID);
                    vehGraphOrigIdToSeqId[vehicleInputGraph.edgeId(e)] = e;
                    vehicleInputGraph.edgeTail(e) = v;
                    vehicleInputGraph.edgeId(e) = e;
                }
        }
        std::cout << "done.\n";

        // Read the passenger network from file.
        std::cout << "Reading passenger network from file... " << std::flush;
        using PsgVertexAttributes = VertexAttrs<LatLngAttribute, OsmNodeIdAttribute>;
        using PsgEdgeAttributes = EdgeAttrs<EdgeIdAttribute, EdgeTailAttribute, PsgEdgeToCarEdgeAttribute, TravelTimeAttribute>;
        using PsgInputGraph = StaticGraph<PsgVertexAttributes, PsgEdgeAttributes>;
        std::ifstream psgNetworkFile(passengerNetworkFileName, std::ios::binary);
        if (!psgNetworkFile.good())
            throw std::invalid_argument("file not found -- '" + passengerNetworkFileName + "'");
        PsgInputGraph psgInputGraph(psgNetworkFile);
        psgNetworkFile.close();
        assert(psgInputGraph.numEdges() > 0 && psgInputGraph.edgeId(0) == INVALID_ID);
        int numEdgesWithMappingToCar = 0;
        FORALL_VALID_EDGES(psgInputGraph, v, e) {
                assert(psgInputGraph.edgeId(e) == INVALID_ID);
                psgInputGraph.edgeTail(e) = v;
                psgInputGraph.edgeId(e) = e;

                const int eInVehGraph = psgInputGraph.toCarEdge(e);
                if (eInVehGraph != PsgEdgeToCarEdgeAttribute::defaultValue()) {
                    ++numEdgesWithMappingToCar;
                    assert(eInVehGraph < vehGraphOrigIdToSeqId.size());
                    psgInputGraph.toCarEdge(e) = vehGraphOrigIdToSeqId[eInVehGraph];
                    assert(psgInputGraph.toCarEdge(e) < vehicleInputGraph.numEdges());
                    vehicleInputGraph.toPsgEdge(psgInputGraph.toCarEdge(e)) = e;

                    assert(psgInputGraph.latLng(psgInputGraph.edgeHead(e)).latitude() ==
                           vehicleInputGraph.latLng(vehicleInputGraph.edgeHead(psgInputGraph.toCarEdge(e))).latitude());
                    assert(psgInputGraph.latLng(psgInputGraph.edgeHead(e)).longitude() == vehicleInputGraph.latLng(
                            vehicleInputGraph.edgeHead(psgInputGraph.toCarEdge(e))).longitude());
                }
            }
        unused(numEdgesWithMappingToCar);
        assert(numEdgesWithMappingToCar > 0);
        std::cout << "done.\n";


        // Read the vehicle data from file.
        std::cout << "Reading vehicle data from file... " << std::flush;
        Fleet fleet;
        int location, capacity, startOfServiceTime, endOfServiceTime;
        io::CSVReader<4, io::trim_chars<' '>> vehiclesFileReader(vehicleFileName);

        if (csvFilesInLoudFormat) {
            vehiclesFileReader.read_header(io::ignore_no_column, "initial_location", "seating_capacity",
                                           "start_service_time", "end_service_time");
        } else {
            vehiclesFileReader.read_header(io::ignore_no_column,
                                           "initial_location", "start_of_service_time",
                                           "end_of_service_time", "capacity");
        }

        int maxCapacity = 0;
        while ((csvFilesInLoudFormat &&
                vehiclesFileReader.read_row(location, capacity, startOfServiceTime, endOfServiceTime)) ||
               (!csvFilesInLoudFormat &&
                vehiclesFileReader.read_row(location, startOfServiceTime, endOfServiceTime, capacity))) {
            if (location < 0 || location >= vehGraphOrigIdToSeqId.size() ||
                vehGraphOrigIdToSeqId[location] == INVALID_ID)
                throw std::invalid_argument("invalid location -- '" + std::to_string(location) + "'");
            if (endOfServiceTime <= startOfServiceTime)
                throw std::invalid_argument("start of service time needs to be before end of service time");
            const int vehicleId = static_cast<int>(fleet.size());
            fleet.push_back({vehicleId, vehGraphOrigIdToSeqId[location], startOfServiceTime * 10,
                             endOfServiceTime * 10, capacity});
            maxCapacity = std::max(maxCapacity, capacity);
        }
        std::cout << "done.\n";

        // Create Route State for empty routes.
<<<<<<< HEAD
        RouteStateData routeState(fleet, inputConfig.stopTime);
=======
        RouteState routeState(fleet);
>>>>>>> 2770c68c



        // Read the request data from file.
        std::cout << "Reading request data from file... " << std::flush;
        std::vector<Request> requests;
        int origin, destination, requestTime, numRiders;
        io::CSVReader<4, io::trim_chars<' '>> reqFileReader(requestFileName);

        if (csvFilesInLoudFormat) {
            reqFileReader.read_header(io::ignore_missing_column, "pickup_spot", "dropoff_spot", "min_dep_time", "num_riders");
        } else {
            reqFileReader.read_header(io::ignore_missing_column, "origin", "destination", "req_time", "num_riders");
        }

        numRiders = -1;
        while (reqFileReader.read_row(origin, destination, requestTime, numRiders)) {
            if (origin < 0 || origin >= vehGraphOrigIdToSeqId.size() || vehGraphOrigIdToSeqId[origin] == INVALID_ID)
                throw std::invalid_argument("invalid location -- '" + std::to_string(origin) + "'");
            if (destination < 0 || destination >= vehGraphOrigIdToSeqId.size() ||
                vehGraphOrigIdToSeqId[destination] == INVALID_ID)
                throw std::invalid_argument("invalid location -- '" + std::to_string(destination) + "'");
            if (numRiders > maxCapacity)
                throw std::invalid_argument("number of riders '" + std::to_string(numRiders) + "' is larger than max vehicle capacity (" + std::to_string(maxCapacity) + ")");
            const auto originSeqId = vehGraphOrigIdToSeqId[origin];
            assert(vehicleInputGraph.toPsgEdge(originSeqId) != CarEdgeToPsgEdgeAttribute::defaultValue());
            const auto destSeqId = vehGraphOrigIdToSeqId[destination];
            assert(vehicleInputGraph.toPsgEdge(destSeqId) != CarEdgeToPsgEdgeAttribute::defaultValue());
            const int requestId = static_cast<int>(requests.size());
            if (numRiders == -1) // If number of riders was not specified, assume one rider
                numRiders = 1;
            requests.push_back({requestId, originSeqId, destSeqId, requestTime * 10, numRiders});
            numRiders = -1;
        }
        std::cout << "done.\n";

#ifdef KARRI_USE_CCHS

        // Prepare vehicle CH environment
        using VehCHEnv = CCHEnvironment<VehicleInputGraph, TravelTimeAttribute>;
        std::unique_ptr<VehCHEnv> vehChEnv;
        if (vehSepDecompFileName.empty()) {
            std::cout << "Building Separator Decomposition and CCH... " << std::flush;
            vehChEnv = std::make_unique<VehCHEnv>(vehicleInputGraph);
            std::cout << "done.\n";
        } else {
            // Read the separator decomposition from file, construct and customize CCH.
            std::cout << "Reading Seperator Decomposition from file and building CCH... " << std::flush;
            std::ifstream vehSepDecompFile(vehSepDecompFileName, std::ios::binary);
            if (!vehSepDecompFile.good())
                throw std::invalid_argument("file not found -- '" + vehSepDecompFileName + "'");
            SeparatorDecomposition vehSepDecomp;
            vehSepDecomp.readFrom(vehSepDecompFile);
            vehSepDecompFile.close();
            std::cout << "done.\n";
            vehChEnv = std::make_unique<VehCHEnv>(vehicleInputGraph, vehSepDecomp);
        }

        // Prepare passenger CH environment
        using PsgCHEnv = CCHEnvironment<PsgInputGraph , TravelTimeAttribute>;
        std::unique_ptr<PsgCHEnv> psgChEnv;
        if (psgSepDecompFileName.empty()) {
            std::cout << "Building Separator Decomposition and CCH... " << std::flush;
            psgChEnv = std::make_unique<PsgCHEnv >(psgInputGraph);
            std::cout << "done.\n";
        } else {
            // Read the separator decomposition from file, construct and customize CCH.
            std::cout << "Reading Seperator Decomposition from file and building CCH... " << std::flush;
            std::ifstream psgSepDecompFile(psgSepDecompFileName, std::ios::binary);
            if (!psgSepDecompFile.good())
                throw std::invalid_argument("file not found -- '" + psgSepDecompFileName + "'");
            SeparatorDecomposition psgSepDecomp;
            psgSepDecomp.readFrom(psgSepDecompFile);
            psgSepDecompFile.close();
            std::cout << "done.\n";
            psgChEnv = std::make_unique<PsgCHEnv >(psgInputGraph, psgSepDecomp);
        }

#else
        // Prepare vehicle CH environment
        using VehCHEnv = CHEnvironment<VehicleInputGraph, TravelTimeAttribute>;
        std::unique_ptr<VehCHEnv> vehChEnv;
        if (vehHierarchyFileName.empty()) {
            std::cout << "Building CH... " << std::flush;
            vehChEnv = std::make_unique<VehCHEnv>(vehicleInputGraph);
            std::cout << "done.\n";
        } else {
            // Read the CH from file.
            std::cout << "Reading CH from file... " << std::flush;
            std::ifstream vehHierarchyFile(vehHierarchyFileName, std::ios::binary);
            if (!vehHierarchyFile.good())
                throw std::invalid_argument("file not found -- '" + vehHierarchyFileName + "'");
            CH vehCh(vehHierarchyFile);
            vehHierarchyFile.close();
            std::cout << "done.\n";
            vehChEnv = std::make_unique<VehCHEnv>(std::move(vehCh));
        }

        // Prepare passenger CH environment
        using PsgCHEnv = CHEnvironment<PsgInputGraph, TravelTimeAttribute>;
        std::unique_ptr<PsgCHEnv> psgChEnv;
        if (psgHierarchyFileName.empty()) {
            std::cout << "Building passenger CH... " << std::flush;
            psgChEnv = std::make_unique<PsgCHEnv>(psgInputGraph);
            std::cout << "done.\n";
        } else {
            // Read the passenger CH from file.
            std::cout << "Reading passenger CH from file... " << std::flush;
            std::ifstream psgHierarchyFile(psgHierarchyFileName, std::ios::binary);
            if (!psgHierarchyFile.good())
                throw std::invalid_argument("file not found -- '" + psgHierarchyFileName + "'");
            CH psgCh(psgHierarchyFile);
            psgHierarchyFile.close();
            std::cout << "done.\n";
            psgChEnv = std::make_unique<PsgCHEnv>(std::move(psgCh));
        }
#endif


        using VehicleLocatorImpl = VehicleLocator<VehicleInputGraph, VehCHEnv>;
        VehicleLocatorImpl locator(vehicleInputGraph, *vehChEnv, routeState);

        CostCalculator calc(routeState);
        RequestState reqState(calc);

        // Construct Elliptic BCH searches:
        static constexpr bool ELLIPTIC_SORTED_BUCKETS = KARRI_ELLIPTIC_BCH_SORTED_BUCKETS;
        using EllipticBucketsEnv = EllipticBucketsEnvironment<VehicleInputGraph, VehCHEnv, ELLIPTIC_SORTED_BUCKETS>;
        EllipticBucketsEnv ellipticBucketsEnv(vehicleInputGraph, *vehChEnv, routeState,
                                              reqState.stats().updateStats);

        using EllipticBCHLabelSet = std::conditional_t<KARRI_ELLIPTIC_BCH_USE_SIMD,
                SimdLabelSet<KARRI_ELLIPTIC_BCH_LOG_K, ParentInfo::NO_PARENT_INFO>,
                BasicLabelSet<KARRI_ELLIPTIC_BCH_LOG_K, ParentInfo::NO_PARENT_INFO>>;
        using FeasibleEllipticDistancesImpl = FeasibleEllipticDistances<EllipticBCHLabelSet>;
        FeasibleEllipticDistancesImpl feasibleEllipticPickups(fleet.size(), routeState);
        FeasibleEllipticDistancesImpl feasibleEllipticDropoffs(fleet.size(), routeState);


        LastStopsAtVertices lastStopsAtVertices(vehicleInputGraph.numVertices(), fleet.size());

        using EllipticBCHSearchesImpl = EllipticBCHSearches<VehicleInputGraph, VehCHEnv, CostCalculator::CostFunction,
                EllipticBucketsEnv, FeasibleEllipticDistancesImpl, EllipticBCHLabelSet>;
        EllipticBCHSearchesImpl ellipticSearches(vehicleInputGraph, fleet, ellipticBucketsEnv, lastStopsAtVertices,
                                                 *vehChEnv, routeState,
                                                 feasibleEllipticPickups, feasibleEllipticDropoffs, reqState);


        // Construct remaining request state
        RelevantPDLocs relOrdinaryPickups(fleet.size());
        RelevantPDLocs relOrdinaryDropoffs(fleet.size());
        RelevantPDLocs relPickupsBeforeNextStop(fleet.size());
        RelevantPDLocs relDropoffsBeforeNextStop(fleet.size());
        using RelevantPDLocsFilterImpl = RelevantPDLocsFilter<FeasibleEllipticDistancesImpl, VehicleInputGraph, VehCHEnv>;
        RelevantPDLocsFilterImpl relevantPdLocsFilter(fleet, vehicleInputGraph, *vehChEnv, calc, reqState, routeState,
                                                      feasibleEllipticPickups, feasibleEllipticDropoffs,
                                                      relOrdinaryPickups, relOrdinaryDropoffs, relPickupsBeforeNextStop,
                                                      relDropoffsBeforeNextStop);


        const auto revVehicleGraph = vehicleInputGraph.getReverseGraph();
        using VehicleToPDLocQueryImpl = VehicleToPDLocQuery<VehicleInputGraph>;
        VehicleToPDLocQueryImpl vehicleToPdLocQuery(vehicleInputGraph, revVehicleGraph);


        // Construct PD-distance query
        using PDDistancesLabelSet = std::conditional_t<KARRI_PD_DISTANCES_USE_SIMD,
                SimdLabelSet<KARRI_PD_DISTANCES_LOG_K, ParentInfo::NO_PARENT_INFO>,
                BasicLabelSet<KARRI_PD_DISTANCES_LOG_K, ParentInfo::NO_PARENT_INFO>>;
        using PDDistancesImpl = PDDistances<PDDistancesLabelSet>;
        PDDistancesImpl pdDistances(reqState);

#if KARRI_PD_STRATEGY == KARRI_BCH_PD_STRAT
        using PDDistanceQueryImpl = PDDistanceQueryStrategies::BCHStrategy<VehicleInputGraph, VehCHEnv, VehicleToPDLocQueryImpl, PDDistancesLabelSet>;
        PDDistanceQueryImpl pdDistanceQuery(vehicleInputGraph, *vehChEnv, pdDistances, reqState, vehicleToPdLocQuery);

#else // KARRI_PD_STRATEGY == KARRI_CH_PD_STRAT
        using PDDistanceQueryImpl = PDDistanceQueryStrategies::CHStrategy<VehicleInputGraph, VehCHEnv, PDDistancesLabelSet>;
        PDDistanceQueryImpl pdDistanceQuery(vehicleInputGraph, *vehChEnv, pdDistances, reqState);
#endif

        // Construct ordinary assignments finder:
        using OrdinaryAssignmentsFinderImpl = OrdinaryAssignmentsFinder<PDDistancesImpl>;
        OrdinaryAssignmentsFinderImpl ordinaryInsertionsFinder(relOrdinaryPickups, relOrdinaryDropoffs,
                                                               pdDistances, fleet, calc, routeState,
                                                               reqState);

        // Construct PBNS assignments finder:
        using CurVehLocToPickupLabelSet = PDDistancesLabelSet;
        using CurVehLocToPickupSearchesImpl = CurVehLocToPickupSearches<VehicleInputGraph, VehicleLocatorImpl, VehCHEnv, CurVehLocToPickupLabelSet>;
        CurVehLocToPickupSearchesImpl curVehLocToPickupSearches(vehicleInputGraph, locator, *vehChEnv, routeState,
                                                                reqState, fleet.size());


        using PBNSInsertionsFinderImpl = PBNSAssignmentsFinder<PDDistancesImpl, CurVehLocToPickupSearchesImpl>;
        PBNSInsertionsFinderImpl pbnsInsertionsFinder(relPickupsBeforeNextStop, relOrdinaryDropoffs,
                                                      relDropoffsBeforeNextStop, pdDistances, curVehLocToPickupSearches,
                                                      fleet, calc, routeState, reqState);


        // If we use any BCH queries in the PALS or DALS strategies, we construct the according bucket data structure.
        // Otherwise, we use no-op last stop buckets.


#if KARRI_PALS_STRATEGY == KARRI_COL || KARRI_PALS_STRATEGY == KARRI_IND || \
    KARRI_DALS_STRATEGY == KARRI_COL || KARRI_DALS_STRATEGY == KARRI_IND

    static constexpr bool LAST_STOP_SORTED_BUCKETS = KARRI_LAST_STOP_BCH_SORTED_BUCKETS;
    using LastStopBucketsEnv = std::conditional_t<LAST_STOP_SORTED_BUCKETS,
            SortedLastStopBucketsEnvironment<VehicleInputGraph, VehCHEnv>,
            UnsortedLastStopBucketsEnvironment<VehicleInputGraph, VehCHEnv>
    >;
    LastStopBucketsEnv lastStopBucketsEnv(vehicleInputGraph, *vehChEnv, routeState, reqState.stats().updateStats);

#else
        using LastStopBucketsEnv = NoOpLastStopBucketsEnvironment;
        LastStopBucketsEnv lastStopBucketsEnv;
#endif

        // Construct PALS strategy and assignment finder:
        using PALSLabelSet = std::conditional_t<KARRI_PALS_USE_SIMD,
                SimdLabelSet<KARRI_PALS_LOG_K, ParentInfo::NO_PARENT_INFO>,
                BasicLabelSet<KARRI_PALS_LOG_K, ParentInfo::NO_PARENT_INFO>>;


#if KARRI_PALS_STRATEGY == KARRI_COL
        // Use Collective-BCH PALS Strategy
        using PALSStrategy = PickupAfterLastStopStrategies::CollectiveBCHStrategy<VehicleInputGraph, VehCHEnv, LastStopBucketsEnv, VehicleToPDLocQueryImpl, PDDistancesImpl, PALSLabelSet>;
        PALSStrategy palsStrategy(vehicleInputGraph, fleet, *vehChEnv,
                                  vehicleToPdLocQuery, lastStopBucketsEnv, pdDistances, calc, routeState, reqState);
#elif KARRI_PALS_STRATEGY == KARRI_IND
        // Use Individual-BCH PALS Strategy
        using PALSStrategy = PickupAfterLastStopStrategies::IndividualBCHStrategy<VehicleInputGraph, VehCHEnv, LastStopBucketsEnv, PDDistancesImpl, PALSLabelSet>;
        PALSStrategy palsStrategy(vehicleInputGraph, fleet, *vehChEnv, calc, lastStopBucketsEnv, pdDistances,
                                  routeState, reqState, reqState.getBestCost());
#else // KARRI_PALS_STRATEGY == KARRI_DIJ
        // Use Dijkstra PALS Strategy
        using PALSStrategy = PickupAfterLastStopStrategies::DijkstraStrategy<VehicleInputGraph, PDDistancesImpl, PALSLabelSet>;
        PALSStrategy palsStrategy(vehicleInputGraph, revVehicleGraph, fleet, routeState, lastStopsAtVertices, calc, pdDistances, reqState);
#endif

        using PALSInsertionsFinderImpl = PALSAssignmentsFinder<VehicleInputGraph, PDDistancesImpl, PALSStrategy>;
        PALSInsertionsFinderImpl palsInsertionsFinder(palsStrategy, vehicleInputGraph, fleet, calc, lastStopsAtVertices,
                                                      routeState, pdDistances, reqState);

        // Construct DALS strategy and assignment finder:

#if KARRI_DALS_STRATEGY == KARRI_COL
        // Use Collective-BCH DALS Strategy
        using DALSStrategy = DropoffAfterLastStopStrategies::CollectiveBCHStrategy<VehicleInputGraph, VehCHEnv, LastStopBucketsEnv, CurVehLocToPickupSearchesImpl>;
        DALSStrategy dalsStrategy(vehicleInputGraph, fleet, routeState, *vehChEnv, lastStopBucketsEnv, calc,
                                  curVehLocToPickupSearches, reqState, relOrdinaryPickups, relPickupsBeforeNextStop);
#elif KARRI_DALS_STRATEGY == KARRI_IND
        // Use Individual-BCH DALS Strategy
        using DALSLabelSet = std::conditional_t<KARRI_DALS_USE_SIMD,
                SimdLabelSet<KARRI_DALS_LOG_K, ParentInfo::NO_PARENT_INFO>,
                BasicLabelSet<KARRI_DALS_LOG_K, ParentInfo::NO_PARENT_INFO>>;
        using DALSStrategy = DropoffAfterLastStopStrategies::IndividualBCHStrategy<VehicleInputGraph, VehCHEnv, LastStopBucketsEnv, CurVehLocToPickupSearchesImpl, DALSLabelSet>;
        DALSStrategy dalsStrategy(vehicleInputGraph, fleet, *vehChEnv, calc, lastStopBucketsEnv,
                                  curVehLocToPickupSearches, routeState, reqState, relOrdinaryPickups,
                                  relPickupsBeforeNextStop);
#else // KARRI_DALS_STRATEGY == KARRI_DIJ
        // Use Dijkstra DALS Strategy
        using DALSLabelSet = std::conditional_t<KARRI_DALS_USE_SIMD,
                SimdLabelSet<KARRI_DALS_LOG_K, ParentInfo::NO_PARENT_INFO>,
                BasicLabelSet<KARRI_DALS_LOG_K, ParentInfo::NO_PARENT_INFO>>;
        using DALSStrategy = DropoffAfterLastStopStrategies::DijkstraStrategy<VehicleInputGraph, CurVehLocToPickupSearchesImpl , DALSLabelSet>;
        DALSStrategy dalsStrategy(vehicleInputGraph, revVehicleGraph, fleet, calc, curVehLocToPickupSearches, routeState, lastStopsAtVertices, reqState, relOrdinaryPickups, relPickupsBeforeNextStop);
#endif

        using DALSInsertionsFinderImpl = DALSAssignmentsFinder<DALSStrategy>;
        DALSInsertionsFinderImpl dalsInsertionsFinder(dalsStrategy);

        using RequestStateInitializerImpl = RequestStateInitializer<VehicleInputGraph, PsgInputGraph, VehCHEnv, PsgCHEnv, VehicleToPDLocQueryImpl>;
        RequestStateInitializerImpl requestStateInitializer(vehicleInputGraph, psgInputGraph, *vehChEnv, *psgChEnv,
                                                            reqState, vehicleToPdLocQuery);


        using InsertionFinderImpl = AssignmentFinder<RequestStateInitializerImpl,
                EllipticBCHSearchesImpl,
                PDDistanceQueryImpl,
                OrdinaryAssignmentsFinderImpl,
                PBNSInsertionsFinderImpl,
                PALSInsertionsFinderImpl,
                DALSInsertionsFinderImpl,
                RelevantPDLocsFilterImpl>;
        InsertionFinderImpl insertionFinder(reqState, requestStateInitializer, ellipticSearches, pdDistanceQuery,
                                            ordinaryInsertionsFinder, pbnsInsertionsFinder, palsInsertionsFinder,
                                            dalsInsertionsFinder, relevantPdLocsFilter);


#if KARRI_OUTPUT_VEHICLE_PATHS
        using VehPathTracker = PathTracker<VehicleInputGraph, VehCHEnv, std::ofstream>;
        VehPathTracker pathTracker(vehicleInputGraph, *vehChEnv, reqState, routeState, fleet);
#else
        using VehPathTracker = NoOpPathTracker;
        VehPathTracker pathTracker;
#endif


        using SystemStateUpdaterImpl = SystemStateUpdater<VehicleInputGraph, EllipticBucketsEnv, LastStopBucketsEnv, CurVehLocToPickupSearchesImpl, VehPathTracker, std::ofstream>;
        SystemStateUpdaterImpl systemStateUpdater(vehicleInputGraph, reqState, curVehLocToPickupSearches,
                                                  pathTracker, routeState, ellipticBucketsEnv, lastStopBucketsEnv,
                                                  lastStopsAtVertices);

        // Initialize last stop state for initial locations of vehicles
        for (const auto &veh: fleet) {
            const auto head = vehicleInputGraph.edgeHead(veh.initialLocation);
            lastStopsAtVertices.insertLastStopAt(head, veh.vehicleId);
            lastStopBucketsEnv.generateIdleBucketEntries(veh);
        }

        // Run simulation:
<<<<<<< HEAD
        using EventSimulationImpl = EventSimulation<InsertionFinderImpl, SystemStateUpdaterImpl, RouteStateData>;
        EventSimulationImpl eventSimulation(fleet, requests, inputConfig.stopTime, insertionFinder, systemStateUpdater,
                                            routeState,
                                            true);
=======
        using EventSimulationImpl = EventSimulation<InsertionFinderImpl, SystemStateUpdaterImpl, RouteState>;
        EventSimulationImpl eventSimulation(fleet, requests, insertionFinder, systemStateUpdater,
                                            routeState, true);
>>>>>>> 2770c68c
        eventSimulation.run();

    } catch (std::exception &e) {
        std::cerr << argv[0] << ": " << e.what() << '\n';
        std::cerr << "Try '" << argv[0] << " -help' for more information.\n";
        return EXIT_FAILURE;
    }
    return EXIT_SUCCESS;
}<|MERGE_RESOLUTION|>--- conflicted
+++ resolved
@@ -283,13 +283,7 @@
         std::cout << "done.\n";
 
         // Create Route State for empty routes.
-<<<<<<< HEAD
-        RouteStateData routeState(fleet, inputConfig.stopTime);
-=======
-        RouteState routeState(fleet);
->>>>>>> 2770c68c
-
-
+        RouteStateData routeState(fleet);
 
         // Read the request data from file.
         std::cout << "Reading request data from file... " << std::flush;
@@ -601,16 +595,9 @@
         }
 
         // Run simulation:
-<<<<<<< HEAD
         using EventSimulationImpl = EventSimulation<InsertionFinderImpl, SystemStateUpdaterImpl, RouteStateData>;
-        EventSimulationImpl eventSimulation(fleet, requests, inputConfig.stopTime, insertionFinder, systemStateUpdater,
-                                            routeState,
-                                            true);
-=======
-        using EventSimulationImpl = EventSimulation<InsertionFinderImpl, SystemStateUpdaterImpl, RouteState>;
         EventSimulationImpl eventSimulation(fleet, requests, insertionFinder, systemStateUpdater,
                                             routeState, true);
->>>>>>> 2770c68c
         eventSimulation.run();
 
     } catch (std::exception &e) {

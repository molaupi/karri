--- conflicted
+++ resolved
@@ -166,7 +166,6 @@
     graph.exportTo(clp.getValue<std::string>("o"), ex);
 }
 
-<<<<<<< HEAD
 // Exports the specified graph according to the output file format specified on the command line.
 inline void exportGraph(const CommandLineParser &clp, const GraphT &graph) {
     const auto format = clp.getValue<std::string>("d");
@@ -191,45 +190,6 @@
         doExport(clp, graph, RoutingKitExporter(compress));
     } else {
         throw std::invalid_argument("unrecognized output file format -- '" + format + "'");
-=======
-int main(int argc, char* argv[]) {
-  try {
-    CommandLineParser clp(argc, argv);
-    if (clp.isSet("help")) {
-      printUsage();
-      return EXIT_SUCCESS;
-    }
-
-    std::cout << "Reading the input file(s)..." << std::flush;
-    auto graph = importGraph(clp);
-    std::cout << " done." << std::endl;
-
-    if (clp.isSet("p")) {
-      std::cout << "Extracting the given region..." << std::flush;
-      BitVector isVertexInsideRegion(graph.numVertices());
-      Area area;
-      area.importFromOsmPolyFile(clp.getValue<std::string>("p"));
-      const auto box = area.boundingBox();
-      FORALL_VERTICES(graph, v) {
-        const Point p(graph.latLng(v).longitude(), graph.latLng(v).latitude());
-        isVertexInsideRegion[v] = box.contains(p) && area.contains(p);
-      }
-      FORALL_VERTICES(graph, v)
-        graph.sequentialVertexId(v) = v;
-      graph.extractVertexInducedSubgraph(isVertexInsideRegion);
-      std::cout << " done." << std::endl;
-    }
-
-    if (clp.isSet("scc")) {
-      std::cout << "Computing strongly connected components..." << std::flush;
-      StronglyConnectedComponents scc;
-      scc.run(graph);
-      std::cout << " done." << std::endl;
-
-      std::cout << "Extracting the largest SCC..." << std::flush;
-      graph.extractVertexInducedSubgraph(scc.getLargestSccAsBitmask());
-      std::cout << " done." << std::endl;
->>>>>>> d6bae547
     }
 }
 
@@ -247,7 +207,7 @@
 
         if (clp.isSet("p")) {
             std::cout << "Extracting the given region..." << std::flush;
-            boost::dynamic_bitset<> isVertexInsideRegion(graph.numVertices());
+            BitVector isVertexInsideRegion(graph.numVertices());
             Area area;
             area.importFromOsmPolyFile(clp.getValue<std::string>("p"));
             const auto box = area.boundingBox();

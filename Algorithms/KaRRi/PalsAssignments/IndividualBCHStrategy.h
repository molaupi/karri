--- conflicted
+++ resolved
@@ -90,19 +90,12 @@
                 }
 
                 const DistanceLabel directDist = strat.requestState.minDirectPDDist;
-<<<<<<< HEAD
-                const auto detourTillDepAtPickup = minDistancesToPickups + DistanceLabel(strat.inputConfig.stopTime);
-                auto depTimeAtPickup = arrTimesAtPickups + DistanceLabel(strat.inputConfig.stopTime);
+                const auto detourTillDepAtPickup = minDistancesToPickups + DistanceLabel(InputConfig::getInstance().stopTime);
+                auto depTimeAtPickup = arrTimesAtPickups + DistanceLabel(InputConfig::getInstance().stopTime);
                 const auto minDepTime = DistanceLabel(strat.requestState.originalRequest.minDepTime);
                 depTimeAtPickup.max(minDepTime + strat.currentPickupWalkingDists);
                 const auto tripTimeTillDepAtPickup = depTimeAtPickup - minDepTime;
-=======
-                const auto detourTillDepAtPickup = minDistancesToPickups + DistanceLabel(InputConfig::getInstance().stopTime);
-                auto depTimeAtPickup = arrTimesAtPickups + DistanceLabel(InputConfig::getInstance().stopTime);
-                const auto reqTime = DistanceLabel(strat.requestState.originalRequest.requestTime);
-                depTimeAtPickup.max(reqTime + strat.currentPickupWalkingDists);
-                const auto tripTimeTillDepAtPickup = depTimeAtPickup - reqTime;
->>>>>>> 07be1fe6
+
                 DistanceLabel costLowerBound = calc.template calcLowerBoundCostForKPairedAssignmentsAfterLastStop<LabelSetT>(
                         detourTillDepAtPickup, tripTimeTillDepAtPickup, directDist, strat.currentPickupWalkingDists,
                         strat.requestState);
@@ -124,16 +117,10 @@
                 const DistanceLabel directDist = strat.requestState.minDirectPDDist;
                 const auto detourTillDepAtPickup = distancesToPickups + InputConfig::getInstance().stopTime;
                 const auto &stopIdx = strat.routeState.numStopsOf(vehId) - 1;
-<<<<<<< HEAD
                 const int vehDepTimeAtLastStop = getVehDepTimeAtStopForRequest(vehId, stopIdx, strat.requestState.now(),
                                                                                strat.routeState);
-                auto depTimeAtPickups = vehDepTimeAtLastStop + distancesToPickups + strat.inputConfig.stopTime;
-=======
-                const int vehDepTimeAtLastStop = time_utils::getVehDepTimeAtStopForRequest(vehId, stopIdx,
-                                                                                           strat.requestState,
-                                                                                           strat.routeState);
                 auto depTimeAtPickups = vehDepTimeAtLastStop + distancesToPickups + InputConfig::getInstance().stopTime;
->>>>>>> 07be1fe6
+
                 depTimeAtPickups.max(strat.curPassengerArrTimesAtPickups);
                 const auto tripTimeTillDepAtPickup = depTimeAtPickups - strat.requestState.originalRequest.minDepTime;
                 DistanceLabel costLowerBound = calc.template calcLowerBoundCostForKPairedAssignmentsAfterLastStop<LabelSetT>(

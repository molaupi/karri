--- conflicted
+++ resolved
@@ -31,38 +31,26 @@
 
     struct InitializationPerformanceStats {
         int64_t findPDLocsInRadiusTime;
-<<<<<<< HEAD
         int64_t numVerticesVisitedPickups;
         int64_t numVerticesVisitedDropoffs;
 
         int64_t findVehicleToPdLocsDistancesTime;
 
-=======
-        int64_t findVehicleToPdLocsDistancesTime;
->>>>>>> 751df993
         int64_t notUsingVehicleTime;
         int64_t computeODDistanceTime;
 
         int64_t getTotalTime() const {
-<<<<<<< HEAD
-            return findPDLocsInRadiusTime + findVehicleToPdLocsDistancesTime + notUsingVehicleTime + computeODDistanceTime;
-=======
             return findPDLocsInRadiusTime + findVehicleToPdLocsDistancesTime + notUsingVehicleTime +
                    computeODDistanceTime;
->>>>>>> 751df993
         }
 
         void clear() {
             findPDLocsInRadiusTime = 0;
-<<<<<<< HEAD
             numVerticesVisitedPickups = 0;
             numVerticesVisitedDropoffs = 0;
 
             findVehicleToPdLocsDistancesTime = 0;
 
-=======
-            findVehicleToPdLocsDistancesTime = 0;
->>>>>>> 751df993
             notUsingVehicleTime = 0;
             computeODDistanceTime = 0;
         }
@@ -70,11 +58,8 @@
         static constexpr auto LOGGER_NAME = "perf_initreq.csv";
         static constexpr auto LOGGER_COLS =
                 "find_pd_locs_in_radius_time,"
-<<<<<<< HEAD
                 "num_vertices_visited_pickups,"
                 "num_vertices_visited_dropoffs,"
-=======
->>>>>>> 751df993
                 "find_vehicle_to_pd_locs_distances_time,"
                 "not_using_veh_time,"
                 "compute_od_distance_time,"
@@ -84,11 +69,8 @@
         std::string getLoggerRow() const {
             std::stringstream ss;
             ss << findPDLocsInRadiusTime << ", "
-<<<<<<< HEAD
                << numVerticesVisitedPickups << ", "
                << numVerticesVisitedDropoffs << ", "
-=======
->>>>>>> 751df993
                << findVehicleToPdLocsDistancesTime << ", "
                << notUsingVehicleTime << ", "
                << computeODDistanceTime << ", "

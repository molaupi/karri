--- conflicted
+++ resolved
@@ -90,10 +90,6 @@
                   checkPBNSForVehicle(fleet.size()),
                   fullCHQuery(chEnv.template getFullCHQuery<FallBackCHLabelSet>()) {}
 
-<<<<<<< HEAD
-=======
-
->>>>>>> 8bde3e77
         void init() {
             curVehLocToPickupSearches.initialize();
         }

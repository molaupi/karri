--- conflicted
+++ resolved
@@ -156,12 +156,8 @@
                   relevantOrdinaryPickups(relevantOrdinaryPickups),
                   relevantPickupsBeforeNextStop(relevantPickupsBeforeNextStop),
                   checkPBNSForVehicle(fleet.size()),
-<<<<<<< HEAD
                   localBestCosts([&] { return requestState.getBestCost(); }),
                   localBestAssignments([&] { return requestState.getBestAssignment(); }),
-                  vehiclesSeenForDropoffs(fleet.size()),
-=======
->>>>>>> c7a53404
                   localPruners(DropoffAfterLastStopPruner(*this, calculator)),
                   search(lastStopBucketsEnv, lastStopDistances, chEnv, routeState, localPruners),
                   lastStopDistances(fleet.size()),
@@ -184,18 +180,14 @@
             const int64_t pbnsTimeBefore = curVehLocToPickupSearches.getTotalLocatingVehiclesTimeForRequest() +
                                            curVehLocToPickupSearches.getTotalVehicleToPickupSearchTimeForRequest();
 
-<<<<<<< HEAD
-            tbb::parallel_for(int(0), static_cast<int>(requestState.numDropoffs()), K, [&](int i) 
-=======
             tbb::parallel_for(int(0), static_cast<int>(requestState.numDropoffs()), K, [&](int i)
->>>>>>> c7a53404
             {
                 runBchSearchesAndEnumerate(i);
             });
             
             // Try assignment sequentially for local best assignment calculated by the individual thread
-            for (auto &local : localBestAssignments)
-                requestState.tryAssignment(local);
+            for (const auto &asgn: localBestAssignments) 
+                requestState.tryAssignment(asgn);
 
             const int64_t pbnsTime = curVehLocToPickupSearches.getTotalLocatingVehiclesTimeForRequest() +
                                      curVehLocToPickupSearches.getTotalVehicleToPickupSearchTimeForRequest() -
@@ -299,14 +291,9 @@
         }
 
         void enumerateDropoffBatch(const int firstDropoffId) {
-<<<<<<< HEAD
 
             int &localBestCost = localBestCosts.local();
             Assignment &localBestAssignment = localBestAssignments.local();
-=======
-            int localBestCost = bestCostBefore;
-            Assignment localBestAsgn = bestAsgnBefore;
->>>>>>> c7a53404
 
             Assignment asgn;
             int numAssignmentsTriedLocal = 0;
@@ -315,13 +302,9 @@
                 const auto &dropoff =
                         firstDropoffId + i < requestState.numDropoffs() ? requestState.dropoffs[firstDropoffId + i]
                                                                         : requestState.dropoffs[firstDropoffId];
-<<<<<<< HEAD
                 enumerateDropoffWithOrdinaryPickup(dropoff, localBestCost, localBestAssignment, numAssignmentsTriedLocal);
                 enumerateDropoffWithPBNS(dropoff, localBestCost, localBestAssignment, numAssignmentsTriedLocal);
-            }          
-
-            // Try assignment once for best assignment calculated by current thread
-            // requestState.tryAssignment(localBestAssignment);
+            }
 
             numAssignmentsTried.add_fetch(numAssignmentsTriedLocal, std::memory_order_relaxed);
         }
@@ -329,26 +312,52 @@
         void enumerateDropoffWithOrdinaryPickup(const PDLoc &dropoff, int &localBestCost, Assignment &localBestAssignment, int &numAssignmentsTriedLocal) {
             Assignment asgn;
             asgn.dropoff = &dropoff;
-=======
-                enumerateDropoffWithOrdinaryPickup(dropoff, localBestCost, localBestAsgn, numAssignmentsTriedLocal);
-                enumerateDropoffWithPBNS(dropoff, localBestCost, localBestAsgn, numAssignmentsTriedLocal);
-            }
->>>>>>> c7a53404
-
-            // Try assignment once for best assignment calculated by current thread
-            if (localBestAsgn.vehicle && localBestAsgn.pickup && localBestAsgn.dropoff)
-                requestState.tryAssignment(localBestAsgn);
-
-            numAssignmentsTried.add_fetch(numAssignmentsTriedLocal, std::memory_order_relaxed);
-        }
-
-        void enumerateDropoffWithOrdinaryPickup(const PDLoc &dropoff, int &localBestCost, Assignment &localBestAsgn, int &numAssignmentsTriedLocal) {
-            Assignment asgn;
-            asgn.dropoff = &dropoff;
 
             for (const auto &vehId: lastStopDistances.getVehiclesSeen()) {
 
-<<<<<<< HEAD
+                if (!relevantOrdinaryPickups.hasRelevantSpotsFor(vehId)) {
+                    // vehicle may still have relevant assignment with pickup before next stop
+                    checkPBNSForVehicle.set(vehId, true);
+                    continue;
+                }
+
+                const auto &numStops = routeState.numStopsOf(vehId);
+                const auto &occupancies = routeState.occupanciesFor(vehId);
+                const auto relevantPickupsInRevOrder = relevantOrdinaryPickups.relevantSpotsForInReverseOrder(
+                        vehId);
+                asgn.vehicle = &fleet[vehId];
+                asgn.dropoffStopIdx = numStops - 1;
+
+
+                asgn.distToDropoff = getDistanceToDropoff(vehId, asgn.dropoff->id);
+                if (asgn.distToDropoff >= INFTY)
+                    continue; // no need to check pickup before next stop
+
+                assert(asgn.distToDropoff >= 0 && asgn.distToDropoff < INFTY);
+                int curPickupIndex = numStops - 1;
+                auto pickupIt = relevantPickupsInRevOrder.begin();
+                for (; pickupIt < relevantPickupsInRevOrder.end(); ++pickupIt) {
+                    const auto &entry = *pickupIt;
+
+                    if (entry.stopIndex < curPickupIndex) {
+                        // New smaller pickup index reached: Check if seating capacity and cost lower bound admit
+                        // any valid assignments at this or earlier indices.
+                        if (occupancies[entry.stopIndex] + requestState.originalRequest.numRiders >
+                            asgn.vehicle->capacity)
+                            break;
+
+                        assert(entry.stopIndex < numStops - 1);
+                        const auto minTripTimeToLastStop = routeState.schedDepTimesFor(vehId)[numStops - 1] -
+                                                           routeState.schedArrTimesFor(vehId)[entry.stopIndex + 1];
+
+                        const auto minCostFromHere = calculator.calcVehicleIndependentCostLowerBoundForDALSWithKnownMinDistToDropoff(
+                                asgn.dropoff->walkingDist, asgn.distToDropoff, minTripTimeToLastStop, requestState);
+                        if (minCostFromHere > localBestCost)
+                            break;
+
+                        curPickupIndex = entry.stopIndex;
+                    }
+
                     asgn.pickup = &requestState.pickups[entry.pdId];
                     if (asgn.pickup->loc == asgn.dropoff->loc)
                         continue;
@@ -364,79 +373,11 @@
                     // If the reverse scan of the vehicle route did not break early at a later stop, then we also
                     // need to consider the pickup before next stop case.
                     checkPBNSForVehicle.set(vehId, true);
-=======
-                if (!relevantOrdinaryPickups.hasRelevantSpotsFor(vehId)) {
-                    // vehicle may still have relevant assignment with pickup before next stop
-                    checkPBNSForVehicle.set(vehId, true);
-                    continue;
-                }
-
-                const auto &numStops = routeState.numStopsOf(vehId);
-                const auto &occupancies = routeState.occupanciesFor(vehId);
-                const auto relevantPickupsInRevOrder = relevantOrdinaryPickups.relevantSpotsForInReverseOrder(
-                        vehId);
-                asgn.vehicle = &fleet[vehId];
-                asgn.dropoffStopIdx = numStops - 1;
-
-
-                asgn.distToDropoff = getDistanceToDropoff(vehId, asgn.dropoff->id);
-                if (asgn.distToDropoff >= INFTY)
-                    continue; // no need to check pickup before next stop
-
-                assert(asgn.distToDropoff >= 0 && asgn.distToDropoff < INFTY);
-                int curPickupIndex = numStops - 1;
-                auto pickupIt = relevantPickupsInRevOrder.begin();
-                for (; pickupIt < relevantPickupsInRevOrder.end(); ++pickupIt) {
-                    const auto &entry = *pickupIt;
-
-                    if (entry.stopIndex < curPickupIndex) {
-                        // New smaller pickup index reached: Check if seating capacity and cost lower bound admit
-                        // any valid assignments at this or earlier indices.
-                        if (occupancies[entry.stopIndex] + requestState.originalRequest.numRiders >
-                            asgn.vehicle->capacity)
-                            break;
-
-                        assert(entry.stopIndex < numStops - 1);
-                        const auto minTripTimeToLastStop = routeState.schedDepTimesFor(vehId)[numStops - 1] -
-                                                           routeState.schedArrTimesFor(vehId)[entry.stopIndex + 1];
-
-                        const auto minCostFromHere = calculator.calcVehicleIndependentCostLowerBoundForDALSWithKnownMinDistToDropoff(
-                                asgn.dropoff->walkingDist, asgn.distToDropoff, minTripTimeToLastStop, requestState);
-                        if (minCostFromHere > localBestCost)
-                            break;
-
-                        curPickupIndex = entry.stopIndex;
-                    }
-
-                    asgn.pickup = &requestState.pickups[entry.pdId];
-                    if (asgn.pickup->loc == asgn.dropoff->loc)
-                        continue;
-                    ++numAssignmentsTriedLocal;
-                    asgn.pickupStopIdx = entry.stopIndex;
-                    asgn.distToPickup = entry.distToPDLoc;
-                    asgn.distFromPickup = entry.distFromPDLocToNextStop;
-                    const auto curCost = calculator.calc(asgn, requestState);
-                    if (curCost < INFTY && (curCost < localBestCost || (curCost == localBestCost &&
-                                                                        breakCostTie(asgn, localBestAsgn)))) {
-                        localBestCost = curCost;
-                        localBestAsgn = asgn;
-                    }
->>>>>>> c7a53404
-                }
-
-                if (pickupIt == relevantPickupsInRevOrder.end()) {
-                    // If the reverse scan of the vehicle route did not break early at a later stop, then we also
-                    // need to consider the pickup before next stop case.
-                    checkPBNSForVehicle.set(vehId, true);
-                }
-            }
-        }
-
-<<<<<<< HEAD
+                }
+            }
+        }
+
         void enumerateDropoffWithPBNS(const PDLoc &dropoff, int &localBestCost, Assignment &localBestAssignment, int &numAssignmentsTriedLocal) {
-=======
-        void enumerateDropoffWithPBNS(const PDLoc &dropoff, int &localBestCost, Assignment &localBestAsgn, int &numAssignmentsTriedLocal) {
->>>>>>> c7a53404
             Assignment asgn;
             asgn.pickupStopIdx = 0;
             asgn.dropoff = &dropoff;
@@ -446,11 +387,7 @@
 
                 const auto vehId = *(relVehicles.begin() + permIdx);
 
-<<<<<<< HEAD
-                if (!vehiclesSeenForDropoffs.contains(vehId))
-=======
                 if (!lastStopDistances.getVehiclesSeen().contains(vehId))
->>>>>>> c7a53404
                     continue;
 
                 if (!checkPBNSForVehicle[vehId])
@@ -479,17 +416,8 @@
 
                     if (curVehLocToPickupSearches.knowsDistance(vehId, asgn.pickup->id)) {
                         asgn.distToPickup = curVehLocToPickupSearches.getDistance(vehId, asgn.pickup->id);
-<<<<<<< HEAD
 
                         tryAssignmentLocal(asgn, localBestCost, localBestAssignment);
-=======
-                        const auto curCost = calculator.calc(asgn, requestState);
-                        if (curCost < INFTY && (curCost < localBestCost || (curCost == localBestCost &&
-                                                                            breakCostTie(asgn, localBestAsgn)))) {
-                            localBestCost = curCost;
-                            localBestAsgn = asgn;
-                        }
->>>>>>> c7a53404
                         ++numAssignmentsTriedLocal;
                         continue;
                     }
@@ -497,29 +425,17 @@
                     asgn.distToPickup = entry.distToPDLoc;
                     const auto lowerBoundCost = calculator.calc(asgn, requestState);
                     if (lowerBoundCost < localBestCost || (lowerBoundCost == localBestCost &&
-<<<<<<< HEAD
                                                            breakCostTie(asgn, localBestAssignment))) {
                         // In this case, we need the exact distance to the pickup via the current location of the
                         // vehicle.
                         curVehLocToPickupSearches.computeExactDistancesVia(fleet[asgn.vehicle->vehicleId],
                                                                             asgn.pickup->id, asgn.distToPickup);
-=======
-                                                           breakCostTie(asgn, localBestAsgn))) {
-                        // In this case, we need the exact distance to the pickup via the current location of the
-                        // vehicle.
-                        curVehLocToPickupSearches.computeExactDistancesVia(fleet[asgn.vehicle->vehicleId],
-                                                                           asgn.pickup->id, asgn.distToPickup);
->>>>>>> c7a53404
 
                         assert(asgn.pickup->id >= 0 && asgn.pickup->id < requestState.numPickups());
                         assert(asgn.dropoff->id >= 0 && asgn.dropoff->id < requestState.numDropoffs());
 
                         asgn.distToPickup = curVehLocToPickupSearches.getDistance(vehId,
-<<<<<<< HEAD
                                                                                     asgn.pickup->id);
-=======
-                                                                                  asgn.pickup->id);
->>>>>>> c7a53404
                         if (asgn.distToPickup >= INFTY)
                             continue;
 
@@ -533,7 +449,6 @@
                         ++numAssignmentsTriedLocal;
                         asgn.dropoffStopIdx = numStops - 1;
 
-<<<<<<< HEAD
                         tryAssignmentLocal(asgn, localBestCost, localBestAssignment);
                     }
                 }
@@ -549,22 +464,6 @@
             }
         }
 
-=======
-                        const auto curCost = calculator.calc(asgn, requestState);
-                        if (curCost < INFTY && (curCost < localBestCost || (curCost == localBestCost &&
-                                                                            breakCostTie(asgn,
-                                                                                         localBestAsgn)))) {
-                            localBestCost = curCost;
-                            localBestAsgn = asgn;
-                        }
-                    }
-                }
-            }
-        }
-
-
-
->>>>>>> c7a53404
         const InputGraphT &inputGraph;
         const Fleet &fleet;
         const CostCalculator &calculator;

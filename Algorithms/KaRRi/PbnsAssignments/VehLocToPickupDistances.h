/// ******************************************************************************
/// MIT License
///
/// Copyright (c) 2024 Moritz Laupichler <moritz.laupichler@kit.edu>
///
/// Permission is hereby granted, free of charge, to any person obtaining a copy
/// of this software and associated documentation files (the "Software"), to deal
/// in the Software without restriction, including without limitation the rights
/// to use, copy, modify, merge, publish, distribute, sublicense, and/or sell
/// copies of the Software, and to permit persons to whom the Software is
/// furnished to do so, subject to the following conditions:
///
/// The above copyright notice and this permission notice shall be included in all
/// copies or substantial portions of the Software.
///
/// THE SOFTWARE IS PROVIDED "AS IS", WITHOUT WARRANTY OF ANY KIND, EXPRESS OR
/// IMPLIED, INCLUDING BUT NOT LIMITED TO THE WARRANTIES OF MERCHANTABILITY,
/// FITNESS FOR A PARTICULAR PURPOSE AND NONINFRINGEMENT. IN NO EVENT SHALL THE
/// AUTHORS OR COPYRIGHT HOLDERS BE LIABLE FOR ANY CLAIM, DAMAGES OR OTHER
/// LIABILITY, WHETHER IN AN ACTION OF CONTRACT, TORT OR OTHERWISE, ARISING FROM,
/// OUT OF OR IN CONNECTION WITH THE SOFTWARE OR THE USE OR OTHER DEALINGS IN THE
/// SOFTWARE.
/// ******************************************************************************


namespace karri {

    class VehLocToPickupDistances {


        static constexpr int unknownDist = INFTY + 1;

    public:
        VehLocToPickupDistances(const RequestState &requestState, const int fleetSize)
                : requestState(requestState), fleetSize(fleetSize), distances(),
                  vehiclesWithDistances(fleetSize), prevNumPickups(0), initializedForRequestId(INVALID_ID) {}

        void init() {
            // Already initialized for current request
            if (initializedForRequestId == requestState.originalRequest.requestId)
                return;
            initializedForRequestId = requestState.originalRequest.requestId;

            // clean up old result
            for (const auto &vehId: vehiclesWithDistances)
                for (int i = 0; i < prevNumPickups; ++i)
<<<<<<< HEAD
                    distances[vehId * prevNumPickups + i] = unknownDist;
=======
                    distances[vehId * prevNumPickups + i].store(unknownDist, std::memory_order_seq_cst);
>>>>>>> 8bde3e77
            vehiclesWithDistances.clear();

            // initialize for new result
            if (fleetSize * requestState.numPickups() > distances.size())
                distances.resize(fleetSize * requestState.numPickups(), CAtomic<int>(unknownDist));

            assert(std::all_of(distances.begin(), distances.end(), [&](const auto& d) {return d == unknownDist;}));
            prevNumPickups = requestState.numPickups();
        }

        void updateDistance(const int vehId, const int pickupId, const int newDist) {
            assert(vehId < fleetSize && pickupId < requestState.numPickups());
            auto &distAtomic = distances[vehId * requestState.numPickups() + pickupId];
            int expected = distAtomic.load(std::memory_order_relaxed);
            while (newDist < expected && distAtomic.compare_exchange_weak(expected, newDist, std::memory_order_relaxed));
            vehiclesWithDistances.insert(vehId);
        }

        bool knowsDistance(const int vehId, const unsigned int pickupId) {
            assert(vehId >= 0 && vehId < fleetSize);
            assert(pickupId < requestState.numPickups());
            return distances[vehId * requestState.numPickups() + pickupId].load(std::memory_order_relaxed) != unknownDist;
        }

        int getDistance(const int vehId, const unsigned int pickupId) {
            assert(vehId >= 0 && vehId < fleetSize);
            assert(pickupId < requestState.numPickups());
            return distances[vehId * requestState.numPickups() + pickupId].load(std::memory_order_relaxed);
        }

    private:

        const RequestState &requestState;
        const int fleetSize;

        std::vector<CAtomic<int>> distances;

        ThreadSafeSubset vehiclesWithDistances;
        int prevNumPickups;

        int initializedForRequestId;

    };

}<|MERGE_RESOLUTION|>--- conflicted
+++ resolved
@@ -44,11 +44,7 @@
             // clean up old result
             for (const auto &vehId: vehiclesWithDistances)
                 for (int i = 0; i < prevNumPickups; ++i)
-<<<<<<< HEAD
-                    distances[vehId * prevNumPickups + i] = unknownDist;
-=======
                     distances[vehId * prevNumPickups + i].store(unknownDist, std::memory_order_seq_cst);
->>>>>>> 8bde3e77
             vehiclesWithDistances.clear();
 
             // initialize for new result

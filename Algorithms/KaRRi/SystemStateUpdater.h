/// ******************************************************************************
/// MIT License
///
/// Copyright (c) 2023 Moritz Laupichler <moritz.laupichler@kit.edu>
///
/// Permission is hereby granted, free of charge, to any person obtaining a copy
/// of this software and associated documentation files (the "Software"), to deal
/// in the Software without restriction, including without limitation the rights
/// to use, copy, modify, merge, publish, distribute, sublicense, and/or sell
/// copies of the Software, and to permit persons to whom the Software is
/// furnished to do so, subject to the following conditions:
///
/// The above copyright notice and this permission notice shall be included in all
/// copies or substantial portions of the Software.
///
/// THE SOFTWARE IS PROVIDED "AS IS", WITHOUT WARRANTY OF ANY KIND, EXPRESS OR
/// IMPLIED, INCLUDING BUT NOT LIMITED TO THE WARRANTIES OF MERCHANTABILITY,
/// FITNESS FOR A PARTICULAR PURPOSE AND NONINFRINGEMENT. IN NO EVENT SHALL THE
/// AUTHORS OR COPYRIGHT HOLDERS BE LIABLE FOR ANY CLAIM, DAMAGES OR OTHER
/// LIABILITY, WHETHER IN AN ACTION OF CONTRACT, TORT OR OTHERWISE, ARISING FROM,
/// OUT OF OR IN CONNECTION WITH THE SOFTWARE OR THE USE OR OTHER DEALINGS IN THE
/// SOFTWARE.
/// ******************************************************************************


#pragma once

#include "Algorithms/KaRRi/RouteState.h"
#include "Algorithms/KaRRi/LastStopSearches/LastStopsAtVertices.h"
#include "PathTracker.h"

namespace karri {

    // Updates the system state consisting of the route state (schedules of vehicles and additional information about
    // stops) as well as the bucket state (precomputed information for fast shortest path queries to vehicle stops).
    template<typename InputGraphT,
            typename EllipticBucketsEnvT,
            typename LastStopBucketsEnvT,
            typename CurVehLocationsT,
            typename PathTrackerT,
            typename LoggerT = NullLogger>
    class SystemStateUpdater {

    public:

        SystemStateUpdater(const InputGraphT &inputGraph, RequestState &requestState,
                           const CurVehLocationsT &curVehLocations,
                           PathTrackerT &pathTracker,
                           RouteState &routeState, EllipticBucketsEnvT &ellipticBucketsEnv,
                           LastStopBucketsEnvT &lastStopBucketsEnv,
                           LastStopsAtVertices &lastStopsAtVertices)
                : inputGraph(inputGraph),
                  requestState(requestState),
                  curVehLocations(curVehLocations),
                  pathTracker(pathTracker),
                  routeState(routeState),
                  ellipticBucketsEnv(ellipticBucketsEnv),
                  lastStopBucketsEnv(lastStopBucketsEnv),
                  lastStopsAtVertices(lastStopsAtVertices),
                  bestAssignmentsLogger(LogManager<LoggerT>::getLogger("bestassignments.csv",
                                                                       "request_id, "
                                                                       "request_time, "
                                                                       "direct_od_dist, "
                                                                       "vehicle_id, "
                                                                       "pickup_insertion_point, "
                                                                       "dropoff_insertion_point, "
                                                                       "dist_to_pickup, "
                                                                       "dist_from_pickup, "
                                                                       "dist_to_dropoff, "
                                                                       "dist_from_dropoff, "
                                                                       "pickup_id, "
                                                                       "pickup_walking_dist, "
                                                                       "dropoff_id, "
                                                                       "dropoff_walking_dist, "
                                                                       "num_stops, "
                                                                       "veh_dep_time_at_stop_before_pickup, "
                                                                       "veh_dep_time_at_stop_before_dropoff, "
                                                                       "not_using_vehicle, "
                                                                       "cost\n")),
                  overallPerfLogger(
                          LogManager<LoggerT>::getLogger(stats::DispatchingPerformanceStats::LOGGER_NAME,
                                                         "request_id, " +
                                                         std::string(stats::DispatchingPerformanceStats::LOGGER_COLS))),
                  initializationPerfLogger(
                          LogManager<LoggerT>::getLogger(stats::InitializationPerformanceStats::LOGGER_NAME,
                                                         "request_id, " +
                                                         std::string(
                                                                 stats::InitializationPerformanceStats::LOGGER_COLS))),
                  ellipticBchPerfLogger(
                          LogManager<LoggerT>::getLogger(stats::EllipticBCHPerformanceStats::LOGGER_NAME,
                                                         "request_id, " +
                                                         std::string(stats::EllipticBCHPerformanceStats::LOGGER_COLS))),
                  pdDistancesPerfLogger(
                          LogManager<LoggerT>::getLogger(stats::PDDistancesPerformanceStats::LOGGER_NAME,
                                                         "request_id, " +
                                                         std::string(stats::PDDistancesPerformanceStats::LOGGER_COLS))),
                  ordPerfLogger(
                          LogManager<LoggerT>::getLogger(stats::OrdAssignmentsPerformanceStats::LOGGER_NAME,
                                                         "request_id, " +
                                                         std::string(
                                                                 stats::OrdAssignmentsPerformanceStats::LOGGER_COLS))),
                  pbnsPerfLogger(
                          LogManager<LoggerT>::getLogger(stats::PbnsAssignmentsPerformanceStats::LOGGER_NAME,
                                                         "request_id, " +
                                                         std::string(
                                                                 stats::PbnsAssignmentsPerformanceStats::LOGGER_COLS))),
                  palsPerfLogger(
                          LogManager<LoggerT>::getLogger(stats::PalsAssignmentsPerformanceStats::LOGGER_NAME,
                                                         "request_id, " +
                                                         std::string(
                                                                 stats::PalsAssignmentsPerformanceStats::LOGGER_COLS))),
                  dalsPerfLogger(
                          LogManager<LoggerT>::getLogger(stats::DalsAssignmentsPerformanceStats::LOGGER_NAME,
                                                         "request_id, " +
                                                         std::string(
                                                                 stats::DalsAssignmentsPerformanceStats::LOGGER_COLS))),
                  updatePerfLogger(LogManager<LoggerT>::getLogger(stats::UpdatePerformanceStats::LOGGER_NAME,
                                                                  "request_id, " +
                                                                  std::string(
                                                                          stats::UpdatePerformanceStats::LOGGER_COLS))) {}


        void insertBestAssignment(int &pickupStopId, int &dropoffStopId) {
            Timer timer;

            if (requestState.isNotUsingVehicleBest()) {
                pickupStopId = -1;
                dropoffStopId = -1;
                return;
            }

            const auto &asgn = requestState.getBestAssignment();
            requestState.chosenPDLocsRoadCategoryStats().incCountForCat(inputGraph.osmRoadCategory(asgn.pickup->loc));
            requestState.chosenPDLocsRoadCategoryStats().incCountForCat(inputGraph.osmRoadCategory(asgn.dropoff->loc));
            assert(asgn.vehicle != nullptr);

            const auto vehId = asgn.vehicle->vehicleId;
            const auto numStopsBefore = routeState.numStopsOf(vehId);
            const auto depTimeAtLastStopBefore = routeState.schedDepTimesFor(vehId)[numStopsBefore - 1];

            timer.restart();
            auto [pickupIndex, dropoffIndex] = routeState.insert(asgn, requestState);
            const auto routeUpdateTime = timer.elapsed<std::chrono::nanoseconds>();
            requestState.stats().updateStats.updateRoutesTime += routeUpdateTime;

            updateBucketState(asgn, pickupIndex, dropoffIndex, depTimeAtLastStopBefore);

            // If the vehicle has to be rerouted at its current location for a PBNS assignment, we introduce an
            // intermediate stop at its current location representing the rerouting.
            if (asgn.pickupStopIdx == 0 && numStopsBefore > 1 && routeState.schedDepTimesFor(vehId)[0] <
                                                                 requestState.originalRequest.requestTime) {
                createIntermediateStopStopAtCurrentLocationForReroute(*asgn.vehicle,
                                                                      requestState.originalRequest.requestTime);
                ++pickupIndex;
                ++dropoffIndex;
            }

            pickupStopId = routeState.stopIdsFor(vehId)[pickupIndex];
            dropoffStopId = routeState.stopIdsFor(vehId)[dropoffIndex];

            // Register the inserted pickup and dropoff with the path data
            pathTracker.registerPdEventsForBestAssignment(pickupStopId, dropoffStopId);
        }

        void notifyStopStarted(const Vehicle &veh) {

            // Update buckets and route state
            ellipticBucketsEnv.deleteSourceBucketEntries(veh, 0);
            ellipticBucketsEnv.deleteTargetBucketEntries(veh, 1);
            routeState.removeStartOfCurrentLeg(veh.vehicleId);

            // If vehicle has become idle, update last stop bucket entries
            if (routeState.numStopsOf(veh.vehicleId) == 1) {
                lastStopBucketsEnv.updateBucketEntries(veh, 0);
            }
        }


        void notifyStopCompleted(const Vehicle &veh) {
            pathTracker.logCompletedStop(veh);
        }

        void notifyVehicleReachedEndOfServiceTime(const Vehicle &veh) {
            const auto vehId = veh.vehicleId;
            assert(routeState.numStopsOf(vehId) == 1);
            const auto loc = inputGraph.edgeHead(routeState.stopLocationsFor(vehId)[0]);

            lastStopsAtVertices.removeLastStopAt(loc, vehId);
            lastStopBucketsEnv.removeIdleBucketEntries(veh, 0);

            routeState.removeStartOfCurrentLeg(vehId);
        }


        void writeBestAssignmentToLogger() {
            bestAssignmentsLogger
                    << requestState.originalRequest.requestId << ", "
                    << requestState.originalRequest.requestTime << ", "
                    << requestState.originalReqDirectDist << ", ";

            if (requestState.getBestCost() == INFTY) {
                bestAssignmentsLogger << "-1,-1,-1,-1,-1,-1,-1,-1,-1,-1,-1,-1,-1,-1,-1,inf\n";
                return;
            }

            if (requestState.isNotUsingVehicleBest()) {
                bestAssignmentsLogger << "-1,-1,-1,-1,-1,-1,-1,-1,-1,-1,-1,-1,-1,-1, true, "
                                      << requestState.getBestCost() << "\n";
                return;
            }

            const auto &bestAsgn = requestState.getBestAssignment();

            const auto &vehId = bestAsgn.vehicle->vehicleId;
            const auto &numStops = routeState.numStopsOf(vehId);
            using time_utils::getVehDepTimeAtStopForRequest;
            const auto &vehDepTimeBeforePickup = getVehDepTimeAtStopForRequest(vehId, bestAsgn.pickupStopIdx,
                                                                               requestState, routeState);
            const auto &vehDepTimeBeforeDropoff = getVehDepTimeAtStopForRequest(vehId, bestAsgn.dropoffStopIdx,
                                                                                requestState, routeState);
            bestAssignmentsLogger
                    << vehId << ", "
                    << bestAsgn.pickupStopIdx << ", "
                    << bestAsgn.dropoffStopIdx << ", "
                    << bestAsgn.distToPickup << ", "
                    << bestAsgn.distFromPickup << ", "
                    << bestAsgn.distToDropoff << ", "
                    << bestAsgn.distFromDropoff << ", "
                    << bestAsgn.pickup->id << ", "
                    << bestAsgn.pickup->walkingDist << ", "
                    << bestAsgn.dropoff->id << ", "
                    << bestAsgn.dropoff->walkingDist << ", "
                    << numStops << ", "
                    << vehDepTimeBeforePickup << ", "
                    << vehDepTimeBeforeDropoff << ", "
                    << "false, "
                    << requestState.getBestCost() << "\n";
        }

        void writePerformanceLogs() {
            overallPerfLogger << requestState.originalRequest.requestId << ", "
                              << requestState.stats().getLoggerRow() << "\n";
            initializationPerfLogger << requestState.originalRequest.requestId << ", "
                                     << requestState.stats().initializationStats.getLoggerRow() << "\n";
            ellipticBchPerfLogger << requestState.originalRequest.requestId << ", "
                                  << requestState.stats().ellipticBchStats.getLoggerRow() << "\n";
            pdDistancesPerfLogger << requestState.originalRequest.requestId << ", "
                                  << requestState.stats().pdDistancesStats.getLoggerRow() << "\n";
            ordPerfLogger << requestState.originalRequest.requestId << ", "
                          << requestState.stats().ordAssignmentsStats.getLoggerRow() << "\n";
            pbnsPerfLogger << requestState.originalRequest.requestId << ", "
                           << requestState.stats().pbnsAssignmentsStats.getLoggerRow() << "\n";
            palsPerfLogger << requestState.originalRequest.requestId << ", "
                           << requestState.stats().palsAssignmentsStats.getLoggerRow() << "\n";
            dalsPerfLogger << requestState.originalRequest.requestId << ", "
                           << requestState.stats().dalsAssignmentsStats.getLoggerRow() << "\n";
            updatePerfLogger << requestState.originalRequest.requestId << ", "
                             << requestState.stats().updateStats.getLoggerRow() << "\n";
        }

    private:

<<<<<<< HEAD
        // If vehicle is rerouted from its current position to a newly inserted stop (PBNS assignment), move stop 0
        // of the vehicle to its current position to maintain the invariant of the schedule for the first stop,
        // i.e. dist(s_0, s_1) = schedArrTime(s_1) - schedDepTime(s_0).
        // Update the stop location in the routeState and the bucket entries in the elliptic buckets.
        void movePreviousStopToCurrentLocationForReroute(const Vehicle &veh) {
            ellipticBucketsEnv.deleteSourceBucketEntries(veh, 0);
            auto loc = curVehLocations.getVehicleLocation(veh.vehicleId);
            routeState.updateStartOfCurrentLeg(veh.vehicleId, loc.location, loc.depTimeAtHead);
            ellipticBucketsEnv.generateSourceBucketEntries(veh, 0);
        }

=======
>>>>>>> b01d7f52
        // If vehicle is rerouted from its current position to a newly inserted stop (PBNS assignment), create new
        // intermediate stop at the vehicle's current position to maintain the invariant of the schedule for the
        // first stop, i.e. dist(s[i], s[i+1]) = schedArrTime(s[i+1]) - schedDepTime(s[i]).
        // Intermediate stop gets an arrival time equal to the request time so the stop is reached immediately,
        // making it the new stop 0. Thus, we do not need to compute target bucket entries for the stop.
        void createIntermediateStopStopAtCurrentLocationForReroute(const Vehicle &veh, const int now) {
            assert(curVehLocs.knowsCurrentLocationOf(veh.vehicleId));
            auto loc = curVehLocations.getVehicleLocation(veh.vehicleId);
            LIGHT_KASSERT(loc.depTimeAtHead >= now);
            routeState.createIntermediateStopForReroute(veh.vehicleId, loc.location, now, loc.depTimeAtHead);
            ellipticBucketsEnv.generateSourceBucketEntries(veh, 0);
        }


        // Updates the bucket state (elliptic buckets, last stop buckets, lastStopsAtVertices structure) given an
        // assignment that has already been inserted into routeState as well as the stop index of the pickup and
        // dropoff after the insertion.
        void updateBucketState(const Assignment &asgn,
                               const int pickupIndex, const int dropoffIndex,
                               const int depTimeAtLastStopBefore) {

            generateBucketStateForNewStops(asgn, pickupIndex, dropoffIndex);

            // If we use buckets sorted by remaining leeway, we have to update the leeway of all
            // entries for stops of this vehicle.
            if constexpr (EllipticBucketsEnvT::SORTED_BY_REM_LEEWAY) {
                ellipticBucketsEnv.updateLeewayInSourceBucketsForAllStopsOf(*asgn.vehicle);
                ellipticBucketsEnv.updateLeewayInTargetBucketsForAllStopsOf(*asgn.vehicle);
            }

            // If last stop does not change but departure time at last stop does change, update last stop bucket entries
            // accordingly.
            const int vehId = asgn.vehicle->vehicleId;
            const auto numStopsAfter = routeState.numStopsOf(vehId);
            const bool pickupAtExistingStop = pickupIndex == asgn.pickupStopIdx;
            const bool dropoffAtExistingStop = dropoffIndex == asgn.dropoffStopIdx + !pickupAtExistingStop;
            const auto depTimeAtLastStopAfter = routeState.schedDepTimesFor(vehId)[numStopsAfter - 1];
            const bool depTimeAtLastChanged = depTimeAtLastStopAfter != depTimeAtLastStopBefore;

            if ((dropoffAtExistingStop || dropoffIndex < numStopsAfter - 1) && depTimeAtLastChanged) {
                lastStopBucketsEnv.updateBucketEntries(*asgn.vehicle, numStopsAfter - 1);
            }
        }

        void generateBucketStateForNewStops(const Assignment &asgn, const int pickupIndex, const int dropoffIndex) {
            const auto vehId = asgn.vehicle->vehicleId;
            const auto &numStops = routeState.numStopsOf(vehId);
            const bool pickupAtExistingStop = pickupIndex == asgn.pickupStopIdx;
            const bool dropoffAtExistingStop = dropoffIndex == asgn.dropoffStopIdx + !pickupAtExistingStop;

            if (!pickupAtExistingStop) {
                ellipticBucketsEnv.generateTargetBucketEntries(*asgn.vehicle, pickupIndex);
                ellipticBucketsEnv.generateSourceBucketEntries(*asgn.vehicle, pickupIndex);
            }

            // If no new stop was inserted for the pickup, we do not need to generate any new entries for it.
            if (dropoffAtExistingStop)
                return;

            ellipticBucketsEnv.generateTargetBucketEntries(*asgn.vehicle, dropoffIndex);

            // If dropoff is not the new last stop, we generate elliptic source buckets for it.
            if (dropoffIndex < numStops - 1) {
                ellipticBucketsEnv.generateSourceBucketEntries(*asgn.vehicle, dropoffIndex);
                return;
            }

            // If dropoff is the new last stop, the former last stop becomes a regular stop:
            // Generate elliptic source bucket entries for former last stop
            const auto pickupAtEnd = pickupIndex + 1 == dropoffIndex && pickupIndex > asgn.pickupStopIdx;
            const int formerLastStopIdx = dropoffIndex - pickupAtEnd - 1;
            ellipticBucketsEnv.generateSourceBucketEntries(*asgn.vehicle, formerLastStopIdx);

            // Remove last stop bucket entries for former last stop and generate them for dropoff
            if (formerLastStopIdx == 0) {
                lastStopBucketsEnv.removeIdleBucketEntries(*asgn.vehicle, formerLastStopIdx);
            } else {
                lastStopBucketsEnv.removeNonIdleBucketEntries(*asgn.vehicle, formerLastStopIdx);
            }
            lastStopBucketsEnv.generateNonIdleBucketEntries(*asgn.vehicle);

            // Update lastStopAtVertices structure
            Timer timer;
            const auto oldLocHead = inputGraph.edgeHead(routeState.stopLocationsFor(vehId)[formerLastStopIdx]);
            const auto newLocHead = inputGraph.edgeHead(asgn.dropoff->loc);
            lastStopsAtVertices.removeLastStopAt(oldLocHead, vehId);
            lastStopsAtVertices.insertLastStopAt(newLocHead, vehId);
            const auto lastStopsAtVerticesUpdateTime = timer.elapsed<std::chrono::nanoseconds>();
            requestState.stats().updateStats.lastStopsAtVerticesUpdateTime += lastStopsAtVerticesUpdateTime;
        }

        const InputGraphT &inputGraph;
        RequestState &requestState;
        const CurVehLocationsT &curVehLocations;
        PathTrackerT &pathTracker;

        // Route state
        RouteState &routeState;

        // Bucket state
        EllipticBucketsEnvT &ellipticBucketsEnv;
        LastStopBucketsEnvT &lastStopBucketsEnv;
        LastStopsAtVertices &lastStopsAtVertices;

        // Performance Loggers
        LoggerT &bestAssignmentsLogger;
        LoggerT &overallPerfLogger;
        LoggerT &initializationPerfLogger;
        LoggerT &ellipticBchPerfLogger;
        LoggerT &pdDistancesPerfLogger;
        LoggerT &ordPerfLogger;
        LoggerT &pbnsPerfLogger;
        LoggerT &palsPerfLogger;
        LoggerT &dalsPerfLogger;
        LoggerT &updatePerfLogger;

    };
}<|MERGE_RESOLUTION|>--- conflicted
+++ resolved
@@ -260,20 +260,6 @@
 
     private:
 
-<<<<<<< HEAD
-        // If vehicle is rerouted from its current position to a newly inserted stop (PBNS assignment), move stop 0
-        // of the vehicle to its current position to maintain the invariant of the schedule for the first stop,
-        // i.e. dist(s_0, s_1) = schedArrTime(s_1) - schedDepTime(s_0).
-        // Update the stop location in the routeState and the bucket entries in the elliptic buckets.
-        void movePreviousStopToCurrentLocationForReroute(const Vehicle &veh) {
-            ellipticBucketsEnv.deleteSourceBucketEntries(veh, 0);
-            auto loc = curVehLocations.getVehicleLocation(veh.vehicleId);
-            routeState.updateStartOfCurrentLeg(veh.vehicleId, loc.location, loc.depTimeAtHead);
-            ellipticBucketsEnv.generateSourceBucketEntries(veh, 0);
-        }
-
-=======
->>>>>>> b01d7f52
         // If vehicle is rerouted from its current position to a newly inserted stop (PBNS assignment), create new
         // intermediate stop at the vehicle's current position to maintain the invariant of the schedule for the
         // first stop, i.e. dist(s[i], s[i+1]) = schedArrTime(s[i+1]) - schedDepTime(s[i]).

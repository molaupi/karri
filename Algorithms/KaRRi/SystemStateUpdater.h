/// ******************************************************************************
/// MIT License
///
/// Copyright (c) 2023 Moritz Laupichler <moritz.laupichler@kit.edu>
///
/// Permission is hereby granted, free of charge, to any person obtaining a copy
/// of this software and associated documentation files (the "Software"), to deal
/// in the Software without restriction, including without limitation the rights
/// to use, copy, modify, merge, publish, distribute, sublicense, and/or sell
/// copies of the Software, and to permit persons to whom the Software is
/// furnished to do so, subject to the following conditions:
///
/// The above copyright notice and this permission notice shall be included in all
/// copies or substantial portions of the Software.
///
/// THE SOFTWARE IS PROVIDED "AS IS", WITHOUT WARRANTY OF ANY KIND, EXPRESS OR
/// IMPLIED, INCLUDING BUT NOT LIMITED TO THE WARRANTIES OF MERCHANTABILITY,
/// FITNESS FOR A PARTICULAR PURPOSE AND NONINFRINGEMENT. IN NO EVENT SHALL THE
/// AUTHORS OR COPYRIGHT HOLDERS BE LIABLE FOR ANY CLAIM, DAMAGES OR OTHER
/// LIABILITY, WHETHER IN AN ACTION OF CONTRACT, TORT OR OTHERWISE, ARISING FROM,
/// OUT OF OR IN CONNECTION WITH THE SOFTWARE OR THE USE OR OTHER DEALINGS IN THE
/// SOFTWARE.
/// ******************************************************************************


#pragma once

#include "Algorithms/KaRRi/RouteState.h"
#include "Algorithms/KaRRi/LastStopSearches/OnlyLastStopsAtVerticesBucketSubstitute.h"
#include "PathTracker.h"
#include "Algorithms/KaRRi/BaseObjects/Offer.h"

namespace karri {

    // Updates the system state consisting of the route state (schedules of vehicles and additional information about
    // stops) as well as the bucket state (precomputed information for fast shortest path queries to vehicle stops).
    template<typename InputGraphT,
            typename EllipticBucketsEnvT,
            typename LastStopBucketsEnvT,
            typename CurVehLocsT,
            typename PathTrackerT,
            typename LoggerT = NullLogger>
    class SystemStateUpdater {

    public:

<<<<<<< HEAD
        SystemStateUpdater(const InputGraphT &inputGraph, const Fleet &fleet, RequestState &requestState,
                           const InputConfig &inputConfig, const CurVehLocsT &curVehLocs,
=======
        SystemStateUpdater(const InputGraphT &inputGraph, RequestState &requestState,
                           const CurVehLocsT &curVehLocs,
>>>>>>> 07be1fe6
                           PathTrackerT &pathTracker,
                           RouteState &routeState, EllipticBucketsEnvT &ellipticBucketsEnv,
                           LastStopBucketsEnvT &lastStopBucketsEnv)
                : inputGraph(inputGraph),
                  fleet(fleet),
                  requestState(requestState),
                  curVehLocs(curVehLocs),
                  pathTracker(pathTracker),
                  routeState(routeState),
                  ellipticBucketsEnv(ellipticBucketsEnv),
                  lastStopBucketsEnv(lastStopBucketsEnv),
                  bestAssignmentsLogger(LogManager<LoggerT>::getLogger("bestassignments.csv",
                                                                       "request_id, "
                                                                       "issuing_time, "
                                                                       "min_dep_time,"
                                                                       "direct_od_dist, "
                                                                       "vehicle_id, "
                                                                       "pickup_insertion_point, "
                                                                       "dropoff_insertion_point, "
                                                                       "dist_to_pickup, "
                                                                       "dist_from_pickup, "
                                                                       "dist_to_dropoff, "
                                                                       "dist_from_dropoff, "
                                                                       "pickup_id, "
                                                                       "pickup_walking_dist, "
                                                                       "dropoff_id, "
                                                                       "dropoff_walking_dist, "
                                                                       "num_stops, "
                                                                       "veh_dep_time_at_stop_before_pickup, "
                                                                       "veh_dep_time_at_stop_before_dropoff, "
                                                                       "not_using_vehicle, "
                                                                       "cost\n")),
                  overallPerfLogger(
                          LogManager<LoggerT>::getLogger(stats::DispatchingPerformanceStats::LOGGER_NAME,
                                                         "request_id, " +
                                                         std::string(stats::DispatchingPerformanceStats::LOGGER_COLS))),
                  initializationPerfLogger(
                          LogManager<LoggerT>::getLogger(stats::InitializationPerformanceStats::LOGGER_NAME,
                                                         "request_id, " +
                                                         std::string(
                                                                 stats::InitializationPerformanceStats::LOGGER_COLS))),
                  ellipticBchPerfLogger(
                          LogManager<LoggerT>::getLogger(stats::EllipticBCHPerformanceStats::LOGGER_NAME,
                                                         "request_id, " +
                                                         std::string(stats::EllipticBCHPerformanceStats::LOGGER_COLS))),
                  pdDistancesPerfLogger(
                          LogManager<LoggerT>::getLogger(stats::PDDistancesPerformanceStats::LOGGER_NAME,
                                                         "request_id, " +
                                                         std::string(stats::PDDistancesPerformanceStats::LOGGER_COLS))),
                  ordPerfLogger(
                          LogManager<LoggerT>::getLogger(stats::OrdAssignmentsPerformanceStats::LOGGER_NAME,
                                                         "request_id, " +
                                                         std::string(
                                                                 stats::OrdAssignmentsPerformanceStats::LOGGER_COLS))),
                  pbnsPerfLogger(
                          LogManager<LoggerT>::getLogger(stats::PbnsAssignmentsPerformanceStats::LOGGER_NAME,
                                                         "request_id, " +
                                                         std::string(
                                                                 stats::PbnsAssignmentsPerformanceStats::LOGGER_COLS))),
                  palsPerfLogger(
                          LogManager<LoggerT>::getLogger(stats::PalsAssignmentsPerformanceStats::LOGGER_NAME,
                                                         "request_id, " +
                                                         std::string(
                                                                 stats::PalsAssignmentsPerformanceStats::LOGGER_COLS))),
                  dalsPerfLogger(
                          LogManager<LoggerT>::getLogger(stats::DalsAssignmentsPerformanceStats::LOGGER_NAME,
                                                         "request_id, " +
                                                         std::string(
                                                                 stats::DalsAssignmentsPerformanceStats::LOGGER_COLS))),
                  updatePerfLogger(LogManager<LoggerT>::getLogger(stats::UpdatePerformanceStats::LOGGER_NAME,
                                                                  "request_id, " +
                                                                  std::string(
                                                                          stats::UpdatePerformanceStats::LOGGER_COLS))) {}


        void insertBestAssignment(int &pickupStopId, int &dropoffStopId) {
            Timer timer;

            if (requestState.isNotUsingVehicleBest()) {
                pickupStopId = -1;
                dropoffStopId = -1;
                return;
            }

            const auto &asgn = requestState.getBestAssignment();
            assert(asgn.vehicle);
            static constexpr int DUMMY_OFFER_ID = 0;
            const Offer offer = {DUMMY_OFFER_ID,
                                 requestState.originalRequest.issuingTime,
                                 requestState.originalRequest.requestId,
                                 requestState.originalRequest.origin,
                                 requestState.originalRequest.destination,
                                 requestState.originalRequest.numRiders,
                                 requestState.originalRequest.issuingTime,
                                 requestState.originalRequest.minDepTime,
                                 requestState.originalReqDirectDist,
                                 asgn.vehicle->vehicleId,
                                 asgn.pickup->loc,
                                 asgn.pickup->walkingDist,
                                 asgn.dropoff->loc,
                                 asgn.dropoff->walkingDist,
                                 asgn.pickupStopIdx,
                                 asgn.dropoffStopIdx,
                                 asgn.distToPickup,
                                 asgn.distFromPickup,
                                 asgn.distToDropoff,
                                 asgn.distFromDropoff};
            insertOffer(offer, pickupStopId, dropoffStopId);
        }

        void insertOffer(const Offer &offer, int &pickupStopId, int &dropoffStopId) {
            Timer timer;
            requestState.chosenPDLocsRoadCategoryStats().incCountForCat(inputGraph.osmRoadCategory(offer.pickupLoc));
            requestState.chosenPDLocsRoadCategoryStats().incCountForCat(inputGraph.osmRoadCategory(offer.dropoffLoc));

            const auto vehId = offer.vehicleId;
            const auto numStopsBefore = routeState.numStopsOf(vehId);
            const auto depTimeAtLastStopBefore = routeState.schedDepTimesFor(vehId)[numStopsBefore - 1];

            timer.restart();
<<<<<<< HEAD
            const auto [pickupIndex, dropoffIndex] = routeState.insert(offer);
            const auto routeUpdateTime = timer.elapsed<std::chrono::nanoseconds>();
            requestState.stats().updateStats.updateRoutesTime += routeUpdateTime;

            if (offer.pickupStopIdx == 0 && numStopsBefore > 1 &&
                routeState.schedDepTimesFor(vehId)[0] < requestState.originalRequest.minDepTime) {
                movePreviousStopToCurrentLocationForReroute(vehId);
            }

            updateBucketState(offer, pickupIndex, dropoffIndex, depTimeAtLastStopBefore);
=======
            auto [pickupIndex, dropoffIndex] = routeState.insert(asgn, requestState);
            const auto routeUpdateTime = timer.elapsed<std::chrono::nanoseconds>();
            requestState.stats().updateStats.updateRoutesTime += routeUpdateTime;

            updateBucketState(asgn, pickupIndex, dropoffIndex, depTimeAtLastStopBefore);
>>>>>>> 07be1fe6

            // If the vehicle has to be rerouted at its current location for a PBNS assignment, we introduce an
            // intermediate stop at its current location representing the rerouting.
            if (asgn.pickupStopIdx == 0 && numStopsBefore > 1 && routeState.schedDepTimesFor(vehId)[0] <
                                                                 requestState.originalRequest.requestTime) {
                createIntermediateStopStopAtCurrentLocationForReroute(*asgn.vehicle,
                                                                      requestState.originalRequest.requestTime);
                ++pickupIndex;
                ++dropoffIndex;
            }

            pickupStopId = routeState.stopIdsFor(vehId)[pickupIndex];
            dropoffStopId = routeState.stopIdsFor(vehId)[dropoffIndex];

            // Register the inserted pickup and dropoff with the path data
<<<<<<< HEAD
            const bool pickupAtExistingStop = pickupIndex == offer.pickupStopIdx;
            const bool dropoffAtExistingStop = dropoffIndex == offer.dropoffStopIdx + !pickupAtExistingStop;
            pathTracker.updateForBestAssignment(pickupIndex, dropoffIndex, numStopsBefore, dropoffAtExistingStop);

=======
            pathTracker.registerPdEventsForBestAssignment(pickupStopId, dropoffStopId);
>>>>>>> 07be1fe6
        }

        void notifyStopStarted(const Vehicle &veh) {

            // Update buckets and route state
            ellipticBucketsEnv.deleteSourceBucketEntries(veh, 0);
            ellipticBucketsEnv.deleteTargetBucketEntries(veh, 1);
            routeState.removeStartOfCurrentLeg(veh.vehicleId);

            // If vehicle has become idle, update last stop bucket entries
            if (routeState.numStopsOf(veh.vehicleId) == 1) {
                lastStopBucketsEnv.updateBucketEntries(veh, 0);
            }
        }


        void notifyStopCompleted(const Vehicle &veh) {
            pathTracker.logCompletedStop(veh);
        }

        void notifyVehicleReachedEndOfServiceTime(const Vehicle &veh) {
            const auto vehId = veh.vehicleId;
            assert(routeState.numStopsOf(vehId) == 1);

            lastStopBucketsEnv.removeIdleBucketEntries(veh, 0);

            routeState.removeStartOfCurrentLeg(vehId);
        }


        void writeBestAssignmentToLogger() {
            bestAssignmentsLogger
                    << requestState.originalRequest.requestId << ", "
                    << requestState.originalRequest.issuingTime << ", "
                    << requestState.originalRequest.minDepTime << ", "
                    << requestState.originalReqDirectDist << ", ";

            if (requestState.getBestCost() == INFTY) {
                bestAssignmentsLogger << "-1,-1,-1,-1,-1,-1,-1,-1,-1,-1,-1,-1,-1,-1,-1,inf\n";
                return;
            }

            if (requestState.isNotUsingVehicleBest()) {
                bestAssignmentsLogger << "-1,-1,-1,-1,-1,-1,-1,-1,-1,-1,-1,-1,-1,-1, true, "
                                      << requestState.getBestCost() << "\n";
                return;
            }

            const auto &bestAsgn = requestState.getBestAssignment();

            const auto &vehId = bestAsgn.vehicle->vehicleId;
            const auto &numStops = routeState.numStopsOf(vehId);
            using time_utils::getVehDepTimeAtStopForRequest;
            const auto &vehDepTimeBeforePickup = getVehDepTimeAtStopForRequest(vehId, bestAsgn.pickupStopIdx,
                                                                               requestState.now(), routeState);
            const auto &vehDepTimeBeforeDropoff = getVehDepTimeAtStopForRequest(vehId, bestAsgn.dropoffStopIdx,
                                                                                requestState.now(), routeState);
            bestAssignmentsLogger
                    << vehId << ", "
                    << bestAsgn.pickupStopIdx << ", "
                    << bestAsgn.dropoffStopIdx << ", "
                    << bestAsgn.distToPickup << ", "
                    << bestAsgn.distFromPickup << ", "
                    << bestAsgn.distToDropoff << ", "
                    << bestAsgn.distFromDropoff << ", "
                    << bestAsgn.pickup->id << ", "
                    << bestAsgn.pickup->walkingDist << ", "
                    << bestAsgn.dropoff->id << ", "
                    << bestAsgn.dropoff->walkingDist << ", "
                    << numStops << ", "
                    << vehDepTimeBeforePickup << ", "
                    << vehDepTimeBeforeDropoff << ", "
                    << "false, "
                    << requestState.getBestCost() << "\n";
        }

        void writePerformanceLogs() {
            overallPerfLogger << requestState.originalRequest.requestId << ", "
                              << requestState.stats().getLoggerRow() << "\n";
            initializationPerfLogger << requestState.originalRequest.requestId << ", "
                                     << requestState.stats().initializationStats.getLoggerRow() << "\n";
            ellipticBchPerfLogger << requestState.originalRequest.requestId << ", "
                                  << requestState.stats().ellipticBchStats.getLoggerRow() << "\n";
            pdDistancesPerfLogger << requestState.originalRequest.requestId << ", "
                                  << requestState.stats().pdDistancesStats.getLoggerRow() << "\n";
            ordPerfLogger << requestState.originalRequest.requestId << ", "
                          << requestState.stats().ordAssignmentsStats.getLoggerRow() << "\n";
            pbnsPerfLogger << requestState.originalRequest.requestId << ", "
                           << requestState.stats().pbnsAssignmentsStats.getLoggerRow() << "\n";
            palsPerfLogger << requestState.originalRequest.requestId << ", "
                           << requestState.stats().palsAssignmentsStats.getLoggerRow() << "\n";
            dalsPerfLogger << requestState.originalRequest.requestId << ", "
                           << requestState.stats().dalsAssignmentsStats.getLoggerRow() << "\n";
            updatePerfLogger << requestState.originalRequest.requestId << ", "
                             << requestState.stats().updateStats.getLoggerRow() << "\n";
        }

    private:

<<<<<<< HEAD
        // If vehicle is rerouted from its current position to a newly inserted stop (PBNS assignment), move stop 0
        // of the vehicle to its current position to maintain the invariant of the schedule for the first stop,
        // i.e. dist(s_0, s_1) = schedArrTime(s_1) - schedDepTime(s_0).
        // Update the stop location in the routeState and the bucket entries in the elliptic buckets.
        void movePreviousStopToCurrentLocationForReroute(const int vehId) {
            const auto &veh = fleet[vehId];
            ellipticBucketsEnv.deleteSourceBucketEntries(veh, 0);
=======
        // If vehicle is rerouted from its current position to a newly inserted stop (PBNS assignment), create new
        // intermediate stop at the vehicle's current position to maintain the invariant of the schedule for the
        // first stop, i.e. dist(s[i], s[i+1]) = schedArrTime(s[i+1]) - schedDepTime(s[i]).
        // Intermediate stop gets an arrival time equal to the request time so the stop is reached immediately,
        // making it the new stop 0. Thus, we do not need to compute target bucket entries for the stop.
        void createIntermediateStopStopAtCurrentLocationForReroute(const Vehicle &veh, const int now) {
>>>>>>> 07be1fe6
            assert(curVehLocs.knowsCurrentLocationOf(veh.vehicleId));
            auto loc = curVehLocs.getCurrentLocationOf(veh.vehicleId);
            LIGHT_KASSERT(loc.depTimeAtHead >= now);
            routeState.createIntermediateStopForReroute(veh.vehicleId, loc.location, now, loc.depTimeAtHead);
            ellipticBucketsEnv.generateSourceBucketEntries(veh, 1);
        }


        // Updates the bucket state (elliptic buckets, last stop buckets, lastStopsAtVertices structure) given an
        // assignment that has already been inserted into routeState as well as the stop index of the pickup and
        // dropoff after the insertion.
        void updateBucketState(const Offer &offer,
                               const int pickupIndex, const int dropoffIndex,
                               const int depTimeAtLastStopBefore) {
            const auto &veh = fleet[offer.vehicleId];

            generateBucketStateForNewStops(offer, pickupIndex, dropoffIndex);

            // If we use buckets sorted by remaining leeway, we have to update the leeway of all
            // entries for stops of this vehicle.
            if constexpr (EllipticBucketsEnvT::SORTED_BY_REM_LEEWAY) {
                ellipticBucketsEnv.updateLeewayInSourceBucketsForAllStopsOf(veh);
                ellipticBucketsEnv.updateLeewayInTargetBucketsForAllStopsOf(veh);
            }

            // If last stop does not change but departure time at last stop does change, update last stop bucket entries
            // accordingly.
            const auto numStopsAfter = routeState.numStopsOf(offer.vehicleId);
            const bool pickupAtExistingStop = pickupIndex == offer.pickupStopIdx;
            const bool dropoffAtExistingStop = dropoffIndex == offer.dropoffStopIdx + !pickupAtExistingStop;
            const auto depTimeAtLastStopAfter = routeState.schedDepTimesFor(offer.vehicleId)[numStopsAfter - 1];
            const bool depTimeAtLastChanged = depTimeAtLastStopAfter != depTimeAtLastStopBefore;

            if ((dropoffAtExistingStop || dropoffIndex < numStopsAfter - 1) && depTimeAtLastChanged) {
                lastStopBucketsEnv.updateBucketEntries(veh, numStopsAfter - 1);
            }
        }

<<<<<<< HEAD
        void generateBucketStateForNewStops(const Offer &offer, const int pickupIndex, const int dropoffIndex) {
            const auto vehId = offer.vehicleId;
            const auto &numStops = routeState.numStopsOf(vehId);
            const bool pickupAtExistingStop = pickupIndex == offer.pickupStopIdx;
            const bool dropoffAtExistingStop = dropoffIndex == offer.dropoffStopIdx + !pickupAtExistingStop;
=======
        void generateBucketStateForNewStops(const Assignment &asgn, const int pickupIndex, const int dropoffIndex) {
            const auto vehId = asgn.vehicle->vehicleId;
            const auto &numStops = routeState.numStopsOf(vehId);
            const bool pickupAtExistingStop = pickupIndex == asgn.pickupStopIdx;
            const bool dropoffAtExistingStop = dropoffIndex == asgn.dropoffStopIdx + !pickupAtExistingStop;
>>>>>>> 07be1fe6

            const auto &veh = fleet[vehId];
            if (!pickupAtExistingStop) {
                ellipticBucketsEnv.generateTargetBucketEntries(veh, pickupIndex);
                ellipticBucketsEnv.generateSourceBucketEntries(veh, pickupIndex);
            }

            // If no new stop was inserted for the pickup, we do not need to generate any new entries for it.
            if (dropoffAtExistingStop)
                return;

            ellipticBucketsEnv.generateTargetBucketEntries(veh, dropoffIndex);

            // If dropoff is not the new last stop, we generate elliptic source buckets for it.
            if (dropoffIndex < numStops - 1) {
                ellipticBucketsEnv.generateSourceBucketEntries(veh, dropoffIndex);
                return;
            }

            // If dropoff is the new last stop, the former last stop becomes a regular stop:
            // Generate elliptic source bucket entries for former last stop
            const auto pickupAtEnd = pickupIndex + 1 == dropoffIndex && pickupIndex > offer.pickupStopIdx;
            const int formerLastStopIdx = dropoffIndex - pickupAtEnd - 1;
            ellipticBucketsEnv.generateSourceBucketEntries(veh, formerLastStopIdx);

            // Remove last stop bucket entries for former last stop and generate them for dropoff
            if (formerLastStopIdx == 0) {
                lastStopBucketsEnv.removeIdleBucketEntries(veh, formerLastStopIdx);
            } else {
                lastStopBucketsEnv.removeNonIdleBucketEntries(veh, formerLastStopIdx);
            }
<<<<<<< HEAD
            lastStopBucketsEnv.generateNonIdleBucketEntries(veh);

            // Update lastStopAtVertices structure
            Timer timer;
            const auto oldLocHead = inputGraph.edgeHead(routeState.stopLocationsFor(vehId)[formerLastStopIdx]);
            const auto newLocHead = inputGraph.edgeHead(offer.dropoffLoc);
            lastStopsAtVertices.removeLastStopAt(oldLocHead, vehId);
            lastStopsAtVertices.insertLastStopAt(newLocHead, vehId);
            const auto lastStopsAtVerticesUpdateTime = timer.elapsed<std::chrono::nanoseconds>();
            requestState.stats().updateStats.lastStopsAtVerticesUpdateTime += lastStopsAtVerticesUpdateTime;
=======
            lastStopBucketsEnv.generateNonIdleBucketEntries(*asgn.vehicle);
>>>>>>> 07be1fe6
        }

        const InputGraphT &inputGraph;
        const Fleet &fleet;
        RequestState &requestState;
        const CurVehLocsT &curVehLocs;
        PathTrackerT &pathTracker;

        // Route state
        RouteState &routeState;

        // Bucket state
        EllipticBucketsEnvT &ellipticBucketsEnv;
        LastStopBucketsEnvT &lastStopBucketsEnv;

        // Performance Loggers
        LoggerT &bestAssignmentsLogger;
        LoggerT &overallPerfLogger;
        LoggerT &initializationPerfLogger;
        LoggerT &ellipticBchPerfLogger;
        LoggerT &pdDistancesPerfLogger;
        LoggerT &ordPerfLogger;
        LoggerT &pbnsPerfLogger;
        LoggerT &palsPerfLogger;
        LoggerT &dalsPerfLogger;
        LoggerT &updatePerfLogger;

    };
}<|MERGE_RESOLUTION|>--- conflicted
+++ resolved
@@ -44,13 +44,8 @@
 
     public:
 
-<<<<<<< HEAD
         SystemStateUpdater(const InputGraphT &inputGraph, const Fleet &fleet, RequestState &requestState,
-                           const InputConfig &inputConfig, const CurVehLocsT &curVehLocs,
-=======
-        SystemStateUpdater(const InputGraphT &inputGraph, RequestState &requestState,
                            const CurVehLocsT &curVehLocs,
->>>>>>> 07be1fe6
                            PathTrackerT &pathTracker,
                            RouteState &routeState, EllipticBucketsEnvT &ellipticBucketsEnv,
                            LastStopBucketsEnvT &lastStopBucketsEnv)
@@ -171,31 +166,20 @@
             const auto depTimeAtLastStopBefore = routeState.schedDepTimesFor(vehId)[numStopsBefore - 1];
 
             timer.restart();
-<<<<<<< HEAD
-            const auto [pickupIndex, dropoffIndex] = routeState.insert(offer);
+
+            auto [pickupIndex, dropoffIndex] = routeState.insert(offer);
             const auto routeUpdateTime = timer.elapsed<std::chrono::nanoseconds>();
             requestState.stats().updateStats.updateRoutesTime += routeUpdateTime;
 
-            if (offer.pickupStopIdx == 0 && numStopsBefore > 1 &&
-                routeState.schedDepTimesFor(vehId)[0] < requestState.originalRequest.minDepTime) {
-                movePreviousStopToCurrentLocationForReroute(vehId);
-            }
-
             updateBucketState(offer, pickupIndex, dropoffIndex, depTimeAtLastStopBefore);
-=======
-            auto [pickupIndex, dropoffIndex] = routeState.insert(asgn, requestState);
-            const auto routeUpdateTime = timer.elapsed<std::chrono::nanoseconds>();
-            requestState.stats().updateStats.updateRoutesTime += routeUpdateTime;
-
-            updateBucketState(asgn, pickupIndex, dropoffIndex, depTimeAtLastStopBefore);
->>>>>>> 07be1fe6
+
 
             // If the vehicle has to be rerouted at its current location for a PBNS assignment, we introduce an
             // intermediate stop at its current location representing the rerouting.
-            if (asgn.pickupStopIdx == 0 && numStopsBefore > 1 && routeState.schedDepTimesFor(vehId)[0] <
-                                                                 requestState.originalRequest.requestTime) {
-                createIntermediateStopStopAtCurrentLocationForReroute(*asgn.vehicle,
-                                                                      requestState.originalRequest.requestTime);
+            if (offer.pickupStopIdx == 0 && numStopsBefore > 1 && routeState.schedDepTimesFor(vehId)[0] <
+                                                                 requestState.originalRequest.issuingTime) {
+                createIntermediateStopStopAtCurrentLocationForReroute(fleet[offer.vehicleId],
+                                                                      requestState.originalRequest.issuingTime);
                 ++pickupIndex;
                 ++dropoffIndex;
             }
@@ -204,14 +188,7 @@
             dropoffStopId = routeState.stopIdsFor(vehId)[dropoffIndex];
 
             // Register the inserted pickup and dropoff with the path data
-<<<<<<< HEAD
-            const bool pickupAtExistingStop = pickupIndex == offer.pickupStopIdx;
-            const bool dropoffAtExistingStop = dropoffIndex == offer.dropoffStopIdx + !pickupAtExistingStop;
-            pathTracker.updateForBestAssignment(pickupIndex, dropoffIndex, numStopsBefore, dropoffAtExistingStop);
-
-=======
             pathTracker.registerPdEventsForBestAssignment(pickupStopId, dropoffStopId);
->>>>>>> 07be1fe6
         }
 
         void notifyStopStarted(const Vehicle &veh) {
@@ -311,22 +288,13 @@
 
     private:
 
-<<<<<<< HEAD
-        // If vehicle is rerouted from its current position to a newly inserted stop (PBNS assignment), move stop 0
-        // of the vehicle to its current position to maintain the invariant of the schedule for the first stop,
-        // i.e. dist(s_0, s_1) = schedArrTime(s_1) - schedDepTime(s_0).
-        // Update the stop location in the routeState and the bucket entries in the elliptic buckets.
-        void movePreviousStopToCurrentLocationForReroute(const int vehId) {
-            const auto &veh = fleet[vehId];
-            ellipticBucketsEnv.deleteSourceBucketEntries(veh, 0);
-=======
+
         // If vehicle is rerouted from its current position to a newly inserted stop (PBNS assignment), create new
         // intermediate stop at the vehicle's current position to maintain the invariant of the schedule for the
         // first stop, i.e. dist(s[i], s[i+1]) = schedArrTime(s[i+1]) - schedDepTime(s[i]).
         // Intermediate stop gets an arrival time equal to the request time so the stop is reached immediately,
         // making it the new stop 0. Thus, we do not need to compute target bucket entries for the stop.
         void createIntermediateStopStopAtCurrentLocationForReroute(const Vehicle &veh, const int now) {
->>>>>>> 07be1fe6
             assert(curVehLocs.knowsCurrentLocationOf(veh.vehicleId));
             auto loc = curVehLocs.getCurrentLocationOf(veh.vehicleId);
             LIGHT_KASSERT(loc.depTimeAtHead >= now);
@@ -365,19 +333,12 @@
             }
         }
 
-<<<<<<< HEAD
         void generateBucketStateForNewStops(const Offer &offer, const int pickupIndex, const int dropoffIndex) {
             const auto vehId = offer.vehicleId;
             const auto &numStops = routeState.numStopsOf(vehId);
             const bool pickupAtExistingStop = pickupIndex == offer.pickupStopIdx;
             const bool dropoffAtExistingStop = dropoffIndex == offer.dropoffStopIdx + !pickupAtExistingStop;
-=======
-        void generateBucketStateForNewStops(const Assignment &asgn, const int pickupIndex, const int dropoffIndex) {
-            const auto vehId = asgn.vehicle->vehicleId;
-            const auto &numStops = routeState.numStopsOf(vehId);
-            const bool pickupAtExistingStop = pickupIndex == asgn.pickupStopIdx;
-            const bool dropoffAtExistingStop = dropoffIndex == asgn.dropoffStopIdx + !pickupAtExistingStop;
->>>>>>> 07be1fe6
+
 
             const auto &veh = fleet[vehId];
             if (!pickupAtExistingStop) {
@@ -409,20 +370,8 @@
             } else {
                 lastStopBucketsEnv.removeNonIdleBucketEntries(veh, formerLastStopIdx);
             }
-<<<<<<< HEAD
-            lastStopBucketsEnv.generateNonIdleBucketEntries(veh);
-
-            // Update lastStopAtVertices structure
-            Timer timer;
-            const auto oldLocHead = inputGraph.edgeHead(routeState.stopLocationsFor(vehId)[formerLastStopIdx]);
-            const auto newLocHead = inputGraph.edgeHead(offer.dropoffLoc);
-            lastStopsAtVertices.removeLastStopAt(oldLocHead, vehId);
-            lastStopsAtVertices.insertLastStopAt(newLocHead, vehId);
-            const auto lastStopsAtVerticesUpdateTime = timer.elapsed<std::chrono::nanoseconds>();
-            requestState.stats().updateStats.lastStopsAtVerticesUpdateTime += lastStopsAtVerticesUpdateTime;
-=======
-            lastStopBucketsEnv.generateNonIdleBucketEntries(*asgn.vehicle);
->>>>>>> 07be1fe6
+
+            lastStopBucketsEnv.generateNonIdleBucketEntries(fleet[offer.vehicleId]);
         }
 
         const InputGraphT &inputGraph;

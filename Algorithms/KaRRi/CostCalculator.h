/// ******************************************************************************
/// MIT License
///
/// Copyright (c) 2023 Moritz Laupichler <moritz.laupichler@kit.edu>
///
/// Permission is hereby granted, free of charge, to any person obtaining a copy
/// of this software and associated documentation files (the "Software"), to deal
/// in the Software without restriction, including without limitation the rights
/// to use, copy, modify, merge, publish, distribute, sublicense, and/or sell
/// copies of the Software, and to permit persons to whom the Software is
/// furnished to do so, subject to the following conditions:
///
/// The above copyright notice and this permission notice shall be included in all
/// copies or substantial portions of the Software.
///
/// THE SOFTWARE IS PROVIDED "AS IS", WITHOUT WARRANTY OF ANY KIND, EXPRESS OR
/// IMPLIED, INCLUDING BUT NOT LIMITED TO THE WARRANTIES OF MERCHANTABILITY,
/// FITNESS FOR A PARTICULAR PURPOSE AND NONINFRINGEMENT. IN NO EVENT SHALL THE
/// AUTHORS OR COPYRIGHT HOLDERS BE LIABLE FOR ANY CLAIM, DAMAGES OR OTHER
/// LIABILITY, WHETHER IN AN ACTION OF CONTRACT, TORT OR OTHERWISE, ARISING FROM,
/// OUT OF OR IN CONNECTION WITH THE SOFTWARE OR THE USE OR OTHER DEALINGS IN THE
/// SOFTWARE.
/// ******************************************************************************


#pragma once

#include <algorithm>
#include <cassert>
#include <cmath>

#include "Algorithms/KaRRi/BaseObjects/Assignment.h"
#include "Algorithms/KaRRi/RouteState.h"
#include "Algorithms/KaRRi/InputConfig.h"
#include "Algorithms/KaRRi/TimeUtils.h"
#include "Tools/Constants.h"
#include "Tools/Workarounds.h"
#include "Algorithms/KaRRi/AssignmentCostFunctions/TimeIsMoneyCostFunction.h"

namespace karri {

// A facility for computing the cost of an assignment of a request into a vehicle's route.
    template<typename CostFunctionT>
    class CostCalculatorTemplate {

        using F = CostFunctionT;

    public:

        using CostFunction = CostFunctionT;

        explicit CostCalculatorTemplate(const RouteState &routeState)
                : routeState(routeState),
                  stopTime(InputConfig::getInstance().stopTime) {}

        template<typename RequestContext>
        int calc(const Assignment &asgn, const RequestContext &context) const {
            return calcBase<true>(asgn, context);
        }

        template<typename RequestContext>
        int calcWithoutHardConstraints(const Assignment &asgn, const RequestContext &context) const {
            return calcBase<false>(asgn, context);
        }

        // Calculates the objective value for a given assignment.
        template<bool checkHardConstraints, typename RequestContext>
        int calcBase(const Assignment &asgn, const RequestContext &context) const {
            using namespace time_utils;
            assert(asgn.vehicle && asgn.pickup && asgn.dropoff);
            if (!asgn.vehicle || !asgn.pickup || !asgn.dropoff)
                return INFTY;

            if (asgn.distToPickup == INFTY || asgn.distFromPickup == INFTY ||
                asgn.distToDropoff == INFTY || asgn.distFromDropoff == INFTY)
                return INFTY;
            const int vehId = asgn.vehicle->vehicleId;
            const auto numStops = routeState.numStopsOf(asgn.vehicle->vehicleId);
            const auto actualDepTimeAtPickup = getActualDepTimeAtPickup(asgn, context, routeState);
            const auto initialPickupDetour = calcInitialPickupDetour(asgn, actualDepTimeAtPickup, context, routeState);

            int addedTripTime = calcAddedTripTimeInInterval(vehId, asgn.pickupStopIdx, asgn.dropoffStopIdx,
                                                            initialPickupDetour, routeState);

            const bool dropoffAtExistingStop = isDropoffAtExistingStop(asgn, routeState);
            const auto initialDropoffDetour = calcInitialDropoffDetour(asgn, dropoffAtExistingStop, routeState);
            const auto detourRightAfterDropoff = calcDetourRightAfterDropoff(asgn, initialPickupDetour,
                                                                             initialDropoffDetour, routeState);
            const auto residualDetourAtEnd = calcResidualTotalDetourForStopAfterDropoff(asgn.vehicle->vehicleId,
                                                                                        asgn.dropoffStopIdx,
                                                                                        numStops - 1,
                                                                                        detourRightAfterDropoff,
                                                                                        routeState);

            if (checkHardConstraints && isAnyHardConstraintViolated(asgn, context, initialPickupDetour,
                                                                    detourRightAfterDropoff, residualDetourAtEnd,
                                                                    dropoffAtExistingStop, routeState))
                return INFTY;

            addedTripTime += calcAddedTripTimeAffectedByPickupAndDropoff(asgn, detourRightAfterDropoff, routeState);

            return calcCost(asgn, context, initialPickupDetour, residualDetourAtEnd,
                            actualDepTimeAtPickup, dropoffAtExistingStop, addedTripTime);
        }

        // Calculate the cost for a passenger moving to their destination independently without using a vehicle.
        template<typename RequestContext>
        static int calcCostForNotUsingVehicle(const int walkingDist, const int travelTimeOfDestEdge,
                                              const RequestContext &context) {
            assert(walkingDist >= travelTimeOfDestEdge);

            if (walkingDist >= INFTY)
                return INFTY;

            int destSideDist;
            if (walkingDist <= InputConfig::getInstance().pickupRadius + InputConfig::getInstance().dropoffRadius) {
                // Wait time violation only necessary if travel time of destination edge is already larger than dropoff
                // radius (since we always have to traverse destination edge from tail to head).
                destSideDist = std::max(InputConfig::getInstance().dropoffRadius, travelTimeOfDestEdge);
            } else {
                // Optimally split walking distance in origin side and destination side to minimize wait time violations:
                const int halfOfVioDist = std::floor(
                        0.5 * (walkingDist -
                               (InputConfig::getInstance().pickupRadius + InputConfig::getInstance().dropoffRadius)));
                destSideDist = std::max(InputConfig::getInstance().dropoffRadius + halfOfVioDist, travelTimeOfDestEdge);
            }

            const auto originSideDist = walkingDist - destSideDist;
            const auto walkingCost = F::calcWalkingCost(originSideDist, InputConfig::getInstance().pickupRadius) +
                                     F::calcWalkingCost(destSideDist, InputConfig::getInstance().dropoffRadius);
            const auto tripCost = F::calcTripCost(originSideDist + destSideDist, context);
            // no costs for detour, wait violation or change in trip time of other passengers
            return walkingCost + tripCost;
        }

        // For lower bound, pass the assignment consisting of the pickup with the smallest distance from the
        // previous stop, and the dropoff with the smallest distance to the next stop. Uses a lower bound on every
        // PD-distance.
        template<typename RequestContext>
        int calcCostLowerBoundForOrdinaryPairedAssignment(const Assignment &asgn, const RequestContext &context) const {
            using namespace time_utils;
            if (!asgn.vehicle || !asgn.pickup || !asgn.dropoff)
                return INFTY;
            if (asgn.distToPickup == INFTY || asgn.distFromPickup == INFTY ||
                asgn.distToDropoff == INFTY || asgn.distFromDropoff == INFTY)
                return INFTY;

            assert(asgn.pickupStopIdx == asgn.dropoffStopIdx);
            const auto stopIdx = asgn.pickupStopIdx;
            const auto vehId = asgn.vehicle->vehicleId;
<<<<<<< HEAD
            const bool pickupAtExistingStop = isPickupAtExistingStop(pickupWithMinDistToPrev.loc, vehId, context.now(),
                                                                     asgn.pickupStopIdx, routeState);
            const bool dropoffAtExistingStop = isDropoffAtExistingStop(asgn, routeState);
            const auto initialPickupDetour = calcOnlyDrivingTimeInInitialPickupDetour(asgn, pickupAtExistingStop,
                                                                                      routeState);
            const auto initialDropoffDetour = calcInitialDropoffDetour(asgn, dropoffAtExistingStop, routeState,
                                                                       inputConfig);
            const auto detourRightAfterDropoff = calcDetourRightAfterDropoff(asgn, initialPickupDetour,
                                                                             initialDropoffDetour,
                                                                             routeState);

            const auto totalVehicleDetour = calcResidualTotalDetour(asgn, routeState.numStopsOf(vehId) - 1,
                                                                    initialPickupDetour, detourRightAfterDropoff,
                                                                    routeState);
            if (isAnyHardConstraintViolated(asgn, context, initialPickupDetour, detourRightAfterDropoff,
                                            totalVehicleDetour,
                                            dropoffAtExistingStop, routeState))
                return INFTY;
=======
>>>>>>> 07be1fe6

            const int minDetour = asgn.distToPickup + asgn.distToDropoff + asgn.distFromDropoff -
                                  calcLengthOfLegStartingAt(stopIdx, vehId, routeState);
            if (doesDropoffDetourViolateHardConstraints(*asgn.vehicle, context, stopIdx, minDetour, routeState))
                return INFTY;

            const int tripTimeLowerBound = asgn.distToDropoff;
            const auto tripCostLowerBound = F::calcTripCost(tripTimeLowerBound, context);

            return F::calcVehicleCost(minDetour) + tripCostLowerBound;

        }

        template<typename RequestContext>
        int calcCostLowerBoundForPairedAssignmentBeforeNextStop(const Vehicle &veh, const PDLoc &pickup,
                                                                const int distToPickup,
                                                                const int minDistToDropoff,
                                                                const int distFromPickupForDetourLowerBound,
                                                                const RequestContext &context) const {
            using namespace time_utils;

            const int vehId = veh.vehicleId;
            const auto &numStops = routeState.numStopsOf(vehId);

            Assignment asgn(&veh, &pickup);
            asgn.distToPickup = distToPickup;
            asgn.distToDropoff = minDistToDropoff;

<<<<<<< HEAD
            const int minActualDepTimeAtPickup = getActualDepTimeAtPickup(vehId, context.now(), 0, distToPickup,
                                                                          pickup.loc,
                                                                          context.getPassengerArrAtPickup(pickup.id),
                                                                          routeState, inputConfig);
=======
            const int minActualDepTimeAtPickup = getActualDepTimeAtPickup(vehId, 0, distToPickup, pickup, context,
                                                                          routeState);
>>>>>>> 07be1fe6

            const auto initialPickupDetour = calcInitialPickupDetour(asgn, minActualDepTimeAtPickup, context,
                                                                     routeState);
            const auto minInitialDropoffDetour = std::max(minDistToDropoff, distFromPickupForDetourLowerBound) -
                                                 calcLengthOfLegStartingAt(0, vehId, routeState);
            auto minDetourRightAfterDropoff =
                    calcDetourRightAfterDropoff(vehId, 0, 0, initialPickupDetour, minInitialDropoffDetour, routeState);
            minDetourRightAfterDropoff = std::max(minDetourRightAfterDropoff, 0);
            const auto residualDetourAtEnd = calcResidualTotalDetour(vehId, 0, 0, numStops - 1, initialPickupDetour,
                                                                     minDetourRightAfterDropoff, routeState);
            if (isAnyHardConstraintViolated(asgn, context, initialPickupDetour, minDetourRightAfterDropoff,
                                            residualDetourAtEnd, false, routeState))
                return INFTY;


<<<<<<< HEAD
            const int minTripTime = minActualDepTimeAtPickup - context.originalRequest.minDepTime + minDistToDropoff;
            const int walkingCost = F::calcWalkingCost(pickup.walkingDist, inputConfig.pickupRadius);
=======
            const int minTripTime = minActualDepTimeAtPickup - context.originalRequest.requestTime + minDistToDropoff;
            const int walkingCost = F::calcWalkingCost(pickup.walkingDist, InputConfig::getInstance().pickupRadius);
>>>>>>> 07be1fe6
            const int minWaitViolationCost = F::calcWaitViolationCost(minActualDepTimeAtPickup, context);
            const int minTripCost = F::calcTripCost(minTripTime, context);

            const int minAddedTripCostOfOthers = F::calcChangeInTripCostsOfExistingPassengers(
                    calcAddedTripTimeInInterval(vehId, 0, numStops - 1, minDetourRightAfterDropoff, routeState));

            return F::calcVehicleCost(residualDetourAtEnd) + walkingCost + minWaitViolationCost + minTripCost +
                   minAddedTripCostOfOthers;
        }


        template<typename RequestContext>
        int calcCostLowerBoundForPickupAfterLastStopIndependentOfVehicle(const int distToPickup,
                                                                         const int minDistToDropoff,
                                                                         const RequestContext &context) const {
            if (distToPickup >= INFTY)
                return INFTY;

            const int minDetour = distToPickup + minDistToDropoff + stopTime;

            const int minActualDepTimeAtPickup = context.originalRequest.minDepTime + distToPickup;
            const int minTripTime = minActualDepTimeAtPickup - context.originalRequest.minDepTime + minDistToDropoff;
            const int minWaitViolationCost = F::calcWaitViolationCost(minActualDepTimeAtPickup, context);
            const int minTripCost = F::calcTripCost(minTripTime, context);

            // Pickup after last stop so no added trip costs for existing passengers.

            return F::calcVehicleCost(minDetour) + minWaitViolationCost + minTripCost;
        }

        template<typename DistanceLabel, typename RequestContext>
        DistanceLabel
        calcCostLowerBoundForKPickupsAfterLastStopIndependentOfVehicle(const DistanceLabel &distsToPickup,
                                                                       const DistanceLabel &minDistsToDropoff,
                                                                       const RequestContext &context) const {
            const DistanceLabel minDetour = distsToPickup + minDistsToDropoff + stopTime;


            const DistanceLabel minActualDepTimeAtPickup = context.originalRequest.minDepTime + distsToPickup;
            const DistanceLabel minTripTime = distsToPickup + minDistsToDropoff;
            const DistanceLabel minWaitViolationCost = F::calcKWaitViolationCosts(minActualDepTimeAtPickup, context);
            const DistanceLabel minTripCost = F::calcKTripCosts(minTripTime, context);
            // Pickup after last stop so no added trip costs for existing passengers.

            DistanceLabel costLowerBound = F::calcKVehicleCosts(minDetour) + minWaitViolationCost + minTripCost;

            // Calculations with INFTY don't work like mathematical infinity, so make infinite costs caused by infinite
            // distances explicit
            costLowerBound.setIf(DistanceLabel(INFTY), ~(distsToPickup < INFTY));

            return costLowerBound;
        }

        template<typename LabelSet, typename RequestContext>
        typename LabelSet::DistanceLabel
        calcLowerBoundCostForKPairedAssignmentsAfterLastStop(
                const typename LabelSet::DistanceLabel &detourTillDepAtPickup,
                const typename LabelSet::DistanceLabel &tripTimeTillDepAtPickup,
                const typename LabelSet::DistanceLabel &directDist,
                const typename LabelSet::DistanceLabel &pickupWalkingDists,
                const RequestContext &context) const {
            using DistanceLabel = typename LabelSet::DistanceLabel;
            using LabelMask = typename LabelSet::LabelMask;
            assert(directDist.horizontalMin() >= 0 && directDist.horizontalMax() < INFTY);
            assert(pickupWalkingDists.horizontalMin() >= 0 && pickupWalkingDists.horizontalMax() < INFTY);


            // Calculations with INFTY don't work like mathematical infinity, so set cost to INFTY later.
            const LabelMask inftyMask = ~((detourTillDepAtPickup < INFTY) & (tripTimeTillDepAtPickup < INFTY));
//            const DistanceLabel adaptedVehTimeTillDepAtPickup = select(vehTimeInftyMask, 0, vehTimeTillDepAtPickup);

            const DistanceLabel detourCost = F::calcKVehicleCosts(detourTillDepAtPickup + directDist + stopTime);
            const DistanceLabel tripCost = F::calcKTripCosts(tripTimeTillDepAtPickup + directDist, context);
            const DistanceLabel walkingCost = F::calcKWalkingCosts(pickupWalkingDists,
                                                                   InputConfig::getInstance().pickupRadius);
            const DistanceLabel waitViolationCost = F::calcKWaitViolationCosts(
                    context.originalRequest.minDepTime + tripTimeTillDepAtPickup, context);
            // Pickup after last stop so no added trip costs for existing passengers.
            DistanceLabel minCost = detourCost + tripCost + walkingCost + waitViolationCost;

            // Set cost to INFTY where input times were invalid
            minCost.setIf(DistanceLabel(INFTY), inftyMask);

            return minCost;
        }

        template<typename LabelSet, typename RequestContext>
        typename LabelSet::DistanceLabel
        calcUpperBoundCostForKPairedAssignmentsAfterLastStop(const Vehicle &veh,
                                                             const typename LabelSet::DistanceLabel &distancesToPickups,
                                                             const typename LabelSet::DistanceLabel &psgArrTimesAtPickups,
                                                             const typename LabelSet::DistanceLabel &distancesToDest,
                                                             const typename LabelSet::DistanceLabel &pickupWalkingDists,
                                                             const RequestContext &context) const {
            using DistanceLabel = typename LabelSet::DistanceLabel;
            using LabelMask = typename LabelSet::LabelMask;
            using namespace time_utils;
            assert(psgArrTimesAtPickups.horizontalMin() >= 0 && psgArrTimesAtPickups.horizontalMax() < INFTY);
            assert(distancesToDest.horizontalMin() >= 0 && distancesToDest.horizontalMax() < INFTY);
            assert(pickupWalkingDists.horizontalMin() >= 0 && pickupWalkingDists.horizontalMax() < INFTY);

            const int &vehId = veh.vehicleId;

            // Calculations with INFTY don't work like mathematical infinity, so use 0 as placeholder value and set cost
            // to INFTY later.
            const LabelMask distToPickupInftyMask = ~(distancesToPickups < INFTY);
            const DistanceLabel adaptedDistToPickup = select(distToPickupInftyMask, 0, distancesToPickups);

            const auto &stopIdx = routeState.numStopsOf(vehId) - 1;
            const int vehDepTimeAtLastStop = getVehDepTimeAtStopForRequest(vehId, stopIdx, context.now(), routeState);


            auto depTimesAtPickups = DistanceLabel(vehDepTimeAtLastStop) + adaptedDistToPickup + stopTime;
            depTimesAtPickups.max(psgArrTimesAtPickups);

            const DistanceLabel vehTimeTillDepAtPickup = depTimesAtPickups - DistanceLabel(vehDepTimeAtLastStop);
            const DistanceLabel detourCost = F::calcKVehicleCosts(vehTimeTillDepAtPickup + distancesToDest + stopTime);

            const DistanceLabel psgTimeTillDepAtPickup = depTimesAtPickups - context.originalRequest.minDepTime;
            const DistanceLabel tripCost = F::calcKTripCosts(psgTimeTillDepAtPickup + distancesToDest, context);
            const DistanceLabel walkingCost = F::calcKWalkingCosts(pickupWalkingDists,
                                                                   InputConfig::getInstance().pickupRadius);
            const DistanceLabel waitViolationCost = F::calcKWaitViolationCosts(depTimesAtPickups, context);

            DistanceLabel cost = detourCost + tripCost + walkingCost + waitViolationCost;

            // Set cost to INFTY where dist was INFTY
            cost.setIf(DistanceLabel(INFTY), distToPickupInftyMask);

            // Check if service time hard constraint is violated for any pairs. Set cost to INFTY if so.
            const LabelMask violatesServiceTime = DistanceLabel(veh.endOfServiceTime) <
                                                  (DistanceLabel(vehDepTimeAtLastStop + 2 * stopTime) +
                                                   distancesToPickups +
                                                   distancesToDest);
            cost.setIf(DistanceLabel(INFTY), violatesServiceTime);


            return cost;
        }


        template<typename RequestContext>
        int calcCostLowerBoundForPickupAfterLastStop(const Vehicle &veh,
                                                     const PDLoc &pickup,
                                                     const int distToPickup,
                                                     const int minDistToDropoff,
                                                     const RequestContext &context) const {
            using namespace time_utils;
            if (distToPickup >= INFTY || minDistToDropoff >= INFTY)
                return INFTY;

            const auto vehId = veh.vehicleId;

            const int numStops = routeState.numStopsOf(vehId);
<<<<<<< HEAD
            const int actualDepTimeAtPickup = getActualDepTimeAtPickup(vehId, context.now(), numStops - 1, distToPickup,
                                                                       pickup.loc,
                                                                       context.getPassengerArrAtPickup(pickup.id),
                                                                       routeState, inputConfig);
=======
            const int actualDepTimeAtPickup = getActualDepTimeAtPickup(vehId, numStops - 1, distToPickup, pickup,
                                                                       context, routeState);
>>>>>>> 07be1fe6
            const int vehDepTimeAtPrevStop = std::max(routeState.schedDepTimesFor(vehId)[numStops - 1],
                                                      context.originalRequest.minDepTime);
            const int detourUntilDepAtPickup = actualDepTimeAtPickup - vehDepTimeAtPrevStop;
            assert(!((bool) (detourUntilDepAtPickup < 0)));
            const int minDetour = detourUntilDepAtPickup + minDistToDropoff;

            if (time_utils::isServiceTimeConstraintViolated(veh, context, minDetour, routeState))
                return INFTY;

            const int walkingCost = F::calcWalkingCost(pickup.walkingDist, InputConfig::getInstance().pickupRadius);
            const int waitViolationCost = F::calcWaitViolationCost(actualDepTimeAtPickup, context);
            const int waitTimeIncludingWalking = actualDepTimeAtPickup - context.originalRequest.minDepTime;
            assert(waitTimeIncludingWalking >= 0);
            const int minTripTime = waitTimeIncludingWalking + context.minDirectPDDist;
            const int minTripCost = F::calcTripCost(minTripTime, context);

            return F::calcVehicleCost(minDetour) + walkingCost + waitViolationCost + minTripCost;
        }

        template<typename RequestContext>
        int calcVehicleIndependentCostLowerBoundForDALSWithKnownMinDistToDropoff(const int distToDropoff,
                                                                                 const PDLoc &dropoff,
                                                                                 const RequestContext &context) const {
            return calcVehicleIndependentCostLowerBoundForDALSWithKnownMinDistToDropoff(dropoff.walkingDist,
                                                                                        distToDropoff,
                                                                                        stopTime, context);
        }

        template<typename RequestContext>
        int calcVehicleIndependentCostLowerBoundForDALSWithKnownMinDistToDropoff(const int dropoffWalkingDist,
                                                                                 const int distToDropoff,
                                                                                 const int minTripTimeToLastStop,
                                                                                 const RequestContext &context) const {
            assert(distToDropoff < INFTY);
            if (distToDropoff >= INFTY)
                return INFTY;


            const int minDetour = distToDropoff + stopTime;

            const int walkingCost = F::calcWalkingCost(dropoffWalkingDist, InputConfig::getInstance().dropoffRadius);
            const int minTripTime = minTripTimeToLastStop + distToDropoff + dropoffWalkingDist;
            const int minTripCost = F::calcTripCost(minTripTime, context);

            // Independent of vehicle so we cannot know here which existing passengers may be affected
            // const int minAddedTripCostOfOthers = 0;

            return F::calcVehicleCost(minDetour) + walkingCost + minTripCost;
        }

        template<typename LabelSet, typename RequestContext>
        typename LabelSet::DistanceLabel
        calcKVehicleIndependentCostLowerBoundsForDALSWithKnownMinDistToDropoff(
                const typename LabelSet::DistanceLabel &dropoffWalkingDists,
                const typename LabelSet::DistanceLabel &distToDropoff,
                const typename LabelSet::DistanceLabel &minTripTimeToLastStop,
                const RequestContext &context) const {
            using DistanceLabel = typename LabelSet::DistanceLabel;
            using LabelMask = typename LabelSet::LabelMask;

            // For dropoffs with a distanceToDropoff of INFTY, set cost to INFTY later.
            const LabelMask inftyMask = ~(distToDropoff < INFTY);

            const DistanceLabel minDropoffDetours = distToDropoff + stopTime;
            const DistanceLabel walkingCosts = F::calcKWalkingCosts(dropoffWalkingDists,
                                                                    InputConfig::getInstance().dropoffRadius);
            DistanceLabel minTripTimes =
                    minTripTimeToLastStop + distToDropoff + dropoffWalkingDists;
            const DistanceLabel minTripCosts = F::calcKTripCosts(minTripTimes, context);

            // Independent of pickup so we cannot know here which existing passengers may be affected by pickup detour
            // const DistanceLabel minAddedTripCostOfOthers = 0;

            DistanceLabel costLowerBound = F::calcKVehicleCosts(minDropoffDetours) + walkingCosts + minTripCosts;
            costLowerBound.setIf(DistanceLabel(INFTY), inftyMask);

            return costLowerBound;
        }

        template<typename RequestContext>
        int calcVehicleIndependentCostLowerBoundForDALSWithKnownMinArrTime(const int dropoffWalkingDist,
                                                                           const int minDistToDropoff,
                                                                           const int minArrTimeAtDropoff,
                                                                           const RequestContext &context) const {
            assert(minArrTimeAtDropoff >= context.originalRequest.minDepTime);
            assert(minDistToDropoff < INFTY);
            if (minDistToDropoff >= INFTY)
                return INFTY;

            const int minDetour = minDistToDropoff + stopTime;
<<<<<<< HEAD
            const int walkingCost = F::calcWalkingCost(dropoffWalkingDist, inputConfig.dropoffRadius);
            const int minTripTime = minArrTimeAtDropoff - context.originalRequest.minDepTime + dropoffWalkingDist;
=======
            const int walkingCost = F::calcWalkingCost(dropoffWalkingDist, InputConfig::getInstance().dropoffRadius);
            const int minTripTime = minArrTimeAtDropoff - context.originalRequest.requestTime + dropoffWalkingDist;
>>>>>>> 07be1fe6
            const int minTripCost = F::calcTripCost(minTripTime, context);

            return F::calcVehicleCost(minDetour) + walkingCost + minTripCost;
        }

        template<typename LabelSet, typename RequestContext>
        typename LabelSet::DistanceLabel
        calcKVehicleIndependentCostLowerBoundsForDALSWithKnownMinArrTime(
                const typename LabelSet::DistanceLabel &dropoffWalkingDists,
                const typename LabelSet::DistanceLabel &minDistToDropoff,
                const typename LabelSet::DistanceLabel &minArrTimeAtDropoff,
                const RequestContext &context) const {
            using DistanceLabel = typename LabelSet::DistanceLabel;
            using LabelMask = typename LabelSet::LabelMask;

            // For dropoffs with a distanceToDropoff of INFTY, set cost to INFTY later.
            const LabelMask inftyMask = ~((minDistToDropoff < INFTY) & (minArrTimeAtDropoff < INFTY));

            const DistanceLabel minDropoffDetours = minDistToDropoff + stopTime;
            const DistanceLabel walkingCosts = F::calcKWalkingCosts(dropoffWalkingDists,
                                                                    InputConfig::getInstance().dropoffRadius);
            DistanceLabel minTripTimes =
                    minArrTimeAtDropoff + dropoffWalkingDists - DistanceLabel(context.originalRequest.minDepTime);
            const DistanceLabel minTripCosts = F::calcKTripCosts(minTripTimes, context);

            // Independent of pickup so we cannot know here which existing passengers may be affected by pickup detour
            // const DistanceLabel minAddedTripCostOfOthers = 0;

            DistanceLabel costLowerBound = F::calcKVehicleCosts(minDropoffDetours) + walkingCosts + minTripCosts;
            costLowerBound.setIf(DistanceLabel(INFTY), inftyMask);

            return costLowerBound;
        }

        template<typename LabelSet, typename RequestContext>
        typename LabelSet::DistanceLabel
        calcKVehicleDependentCostLowerBoundsForDALSWithKnownDistToDropoff(
                const int vehId,
                const typename LabelSet::DistanceLabel &dropoffWalkingDists,
                const typename LabelSet::DistanceLabel &distToDropoff,
                const typename LabelSet::DistanceLabel &minTripTimeToLastStop,
                const RequestContext &context) const {
            using DistanceLabel = typename LabelSet::DistanceLabel;
            using LabelMask = typename LabelSet::LabelMask;

            // For dropoffs with a distanceToDropoff of INFTY, set cost to INFTY later.
            const LabelMask inftyMask = ~(distToDropoff < INFTY);

            const DistanceLabel minDropoffDetours = distToDropoff + stopTime;
            const DistanceLabel walkingCosts = F::calcKWalkingCosts(dropoffWalkingDists,
                                                                    InputConfig::getInstance().dropoffRadius);
            const auto depTimeAtLastStop = routeState.schedDepTimesFor(vehId)[routeState.numStopsOf(vehId) - 1];
            DistanceLabel minTripTimes =
                    minTripTimeToLastStop + DistanceLabel(depTimeAtLastStop - context.originalRequest.minDepTime) +
                    distToDropoff + dropoffWalkingDists;
            const DistanceLabel minTripCosts = F::calcKTripCosts(minTripTimes, context);

            // Independent of pickup so we cannot know here which existing passengers may be affected by pickup detour
            // const DistanceLabel minAddedTripCostOfOthers = 0;

            DistanceLabel costLowerBound = F::calcKVehicleCosts(minDropoffDetours) + walkingCosts + minTripCosts;
            costLowerBound.setIf(DistanceLabel(INFTY), inftyMask);

            return costLowerBound;
        }

        template<typename RequestContext>
        int calcCostForPairedAssignmentAfterLastStop(const int vehTimeTillDepAtPickup,
                                                     const int psgTimeTillDepAtPickup,
                                                     const int directDist,
                                                     const int pickupWalkingDist,
                                                     const int dropoffWalkingDist,
                                                     const RequestContext &context) const {
            const int detourCost = F::calcVehicleCost(vehTimeTillDepAtPickup + directDist + stopTime);
            const int tripCost = F::calcTripCost(psgTimeTillDepAtPickup + directDist + dropoffWalkingDist, context);
            const int walkingCost = F::calcWalkingCost(pickupWalkingDist, InputConfig::getInstance().pickupRadius) +
                                    F::calcWalkingCost(dropoffWalkingDist, InputConfig::getInstance().dropoffRadius);
            const int waitViolationCost = F::calcWaitViolationCost(
                    context.originalRequest.minDepTime + psgTimeTillDepAtPickup, context);
            // Pickup after last stop so no added trip costs for existing passengers.
            return detourCost + tripCost + walkingCost + waitViolationCost;
        }

        // Calculates the cost for the pickup side of an assignment that can be known without knowing which
        // dropoff is used or where the dropoff will be inserted.
        template<typename RequestContext>
        int calcMinKnownPickupSideCost(const Vehicle &veh, const int pickupIndex, const int initialPickupDetour,
                                       const int walkingDist, const int depTimeAtPickup,
                                       const RequestContext &context) const {
            using namespace time_utils;

            const auto numStops = routeState.numStopsOf(veh.vehicleId);
            const auto residualDetourAtEnd = calcResidualPickupDetour(veh.vehicleId, pickupIndex, numStops - 1,
                                                                      initialPickupDetour, routeState);
            if (isServiceTimeConstraintViolated(veh, context, residualDetourAtEnd, routeState))
                return INFTY;

            const int walkingCost = F::calcWalkingCost(walkingDist, InputConfig::getInstance().pickupRadius);
            const int addedTripTimeOfOthers = calcAddedTripTimeInInterval(veh.vehicleId, pickupIndex, numStops - 1,
                                                                          initialPickupDetour, routeState);

            const int changeInTripTimeCosts = F::calcChangeInTripCostsOfExistingPassengers(
                    addedTripTimeOfOthers);
            const int waitViolation = F::calcWaitViolationCost(depTimeAtPickup, context);
            const int minTripTime = (depTimeAtPickup - context.originalRequest.minDepTime) + context.minDirectPDDist;
            const int minTripCost = F::calcTripCost(minTripTime, context);
            return F::calcVehicleCost(initialPickupDetour) + changeInTripTimeCosts
                   + minTripCost
                   + walkingCost + waitViolation;
        }

        // Calculates the cost for the dropoff side of an assignment that can be known without knowing which
        // pickup is used or where the pickup will be inserted.
        template<typename RequestContext>
        int calcMinKnownDropoffSideCost(const Vehicle &veh, const int dropoffIndex,
                                        const int initialDropoffDetour, const int walkingDist,
                                        const RequestContext &context) const {
            using namespace time_utils;

            const auto numStops = routeState.numStopsOf(veh.vehicleId);
            const auto residualDetourAtEnd = calcResidualTotalDetour(veh.vehicleId, dropoffIndex, dropoffIndex,
                                                                     numStops - 1, 0, initialDropoffDetour, routeState);

            if (isServiceTimeConstraintViolated(veh, context, residualDetourAtEnd, routeState))
                return INFTY;

            const int walkingCost = F::calcWalkingCost(walkingDist, InputConfig::getInstance().dropoffRadius);
            const int minAddedTripTimeOfOthers = calcAddedTripTimeInInterval(veh.vehicleId, dropoffIndex, numStops - 1,
                                                                             initialDropoffDetour, routeState);
            const int minChangeInTripTimeCosts = F::calcChangeInTripCostsOfExistingPassengers(minAddedTripTimeOfOthers);

            const int minTripTime = context.minDirectPDDist + walkingDist;
            const int minTripCost = F::calcTripCost(minTripTime, context);

            return F::calcVehicleCost(initialDropoffDetour) + walkingCost + minChangeInTripTimeCosts + minTripCost;
        }

        template<typename RequestContext>
        inline bool
        isDropoffCostPromisingForAfterLastStop(const PDLoc &dropoff, const RequestContext &context) const {
            const auto walkMinCost =
                    F::calcTripCost(dropoff.walkingDist, context) +
                    F::calcWalkingCost(dropoff.walkingDist, InputConfig::getInstance().dropoffRadius);
            const auto vehMinCost =
                    F::calcVehicleCost(dropoff.vehDistToCenter) + F::calcTripCost(dropoff.vehDistToCenter, context);
            return walkMinCost <= vehMinCost;
        }


    private:

        template<typename RequestContext>
        int calcCost(const Assignment &asgn,
                     const RequestContext &context, const int initialPickupDetour,
                     const int residualDetourAtEnd, const int depTimeAtPickup,
                     const bool dropoffAtExistingStop, const int addedTripTimeForExistingPassengers) const {
            if (!asgn.vehicle || !asgn.pickup || !asgn.dropoff)
                return INFTY;

            using namespace time_utils;
            const auto arrTimeAtDropoff = getArrTimeAtDropoff(depTimeAtPickup, asgn, initialPickupDetour,
<<<<<<< HEAD
                                                              dropoffAtExistingStop, routeState, inputConfig);
            const int tripTime = arrTimeAtDropoff - context.originalRequest.minDepTime + asgn.dropoff->walkingDist;
=======
                                                              dropoffAtExistingStop, routeState);
            const int tripTime = arrTimeAtDropoff - context.originalRequest.requestTime + asgn.dropoff->walkingDist;
>>>>>>> 07be1fe6

            const auto walkingCost =
                    F::calcWalkingCost(asgn.pickup->walkingDist, InputConfig::getInstance().pickupRadius) +
                    F::calcWalkingCost(asgn.dropoff->walkingDist, InputConfig::getInstance().dropoffRadius);
            const auto tripCost = F::calcTripCost(tripTime, context);
            const auto waitTimeViolationCost = F::calcWaitViolationCost(depTimeAtPickup, context);
            const auto changeInTripCostsOfOthers = F::calcChangeInTripCostsOfExistingPassengers(
                    addedTripTimeForExistingPassengers);
            const auto vehCost = F::calcVehicleCost(residualDetourAtEnd);

            return vehCost + walkingCost + tripCost + waitTimeViolationCost + changeInTripCostsOfOthers;

        }

        const RouteState &routeState;
        const int stopTime;
    };

    static constexpr int PSG_COST_SCALE = KARRI_PSG_COST_SCALE; // CMake compile time parameter
    static constexpr int VEH_COST_SCALE = KARRI_VEH_COST_SCALE; // CMake compile time parameter
    static constexpr int WALKING_COST_SCALE = KARRI_WALKING_COST_SCALE; // CMake compile time parameter
    static constexpr int WAIT_PENALTY_SCALE = KARRI_WAIT_PENALTY_SCALE; // CMake compile time parameter
    static constexpr int TRIP_PENALTY_SCALE = KARRI_TRIP_PENALTY_SCALE; // CMake compile time parameter
    using CostCalculator = CostCalculatorTemplate<TimeIsMoneyCostFunction<PSG_COST_SCALE, WALKING_COST_SCALE, VEH_COST_SCALE, WAIT_PENALTY_SCALE, TRIP_PENALTY_SCALE>>;
}<|MERGE_RESOLUTION|>--- conflicted
+++ resolved
@@ -148,27 +148,7 @@
             assert(asgn.pickupStopIdx == asgn.dropoffStopIdx);
             const auto stopIdx = asgn.pickupStopIdx;
             const auto vehId = asgn.vehicle->vehicleId;
-<<<<<<< HEAD
-            const bool pickupAtExistingStop = isPickupAtExistingStop(pickupWithMinDistToPrev.loc, vehId, context.now(),
-                                                                     asgn.pickupStopIdx, routeState);
-            const bool dropoffAtExistingStop = isDropoffAtExistingStop(asgn, routeState);
-            const auto initialPickupDetour = calcOnlyDrivingTimeInInitialPickupDetour(asgn, pickupAtExistingStop,
-                                                                                      routeState);
-            const auto initialDropoffDetour = calcInitialDropoffDetour(asgn, dropoffAtExistingStop, routeState,
-                                                                       inputConfig);
-            const auto detourRightAfterDropoff = calcDetourRightAfterDropoff(asgn, initialPickupDetour,
-                                                                             initialDropoffDetour,
-                                                                             routeState);
-
-            const auto totalVehicleDetour = calcResidualTotalDetour(asgn, routeState.numStopsOf(vehId) - 1,
-                                                                    initialPickupDetour, detourRightAfterDropoff,
-                                                                    routeState);
-            if (isAnyHardConstraintViolated(asgn, context, initialPickupDetour, detourRightAfterDropoff,
-                                            totalVehicleDetour,
-                                            dropoffAtExistingStop, routeState))
-                return INFTY;
-=======
->>>>>>> 07be1fe6
+
 
             const int minDetour = asgn.distToPickup + asgn.distToDropoff + asgn.distFromDropoff -
                                   calcLengthOfLegStartingAt(stopIdx, vehId, routeState);
@@ -197,15 +177,11 @@
             asgn.distToPickup = distToPickup;
             asgn.distToDropoff = minDistToDropoff;
 
-<<<<<<< HEAD
             const int minActualDepTimeAtPickup = getActualDepTimeAtPickup(vehId, context.now(), 0, distToPickup,
                                                                           pickup.loc,
                                                                           context.getPassengerArrAtPickup(pickup.id),
-                                                                          routeState, inputConfig);
-=======
-            const int minActualDepTimeAtPickup = getActualDepTimeAtPickup(vehId, 0, distToPickup, pickup, context,
                                                                           routeState);
->>>>>>> 07be1fe6
+
 
             const auto initialPickupDetour = calcInitialPickupDetour(asgn, minActualDepTimeAtPickup, context,
                                                                      routeState);
@@ -221,13 +197,9 @@
                 return INFTY;
 
 
-<<<<<<< HEAD
             const int minTripTime = minActualDepTimeAtPickup - context.originalRequest.minDepTime + minDistToDropoff;
-            const int walkingCost = F::calcWalkingCost(pickup.walkingDist, inputConfig.pickupRadius);
-=======
-            const int minTripTime = minActualDepTimeAtPickup - context.originalRequest.requestTime + minDistToDropoff;
             const int walkingCost = F::calcWalkingCost(pickup.walkingDist, InputConfig::getInstance().pickupRadius);
->>>>>>> 07be1fe6
+
             const int minWaitViolationCost = F::calcWaitViolationCost(minActualDepTimeAtPickup, context);
             const int minTripCost = F::calcTripCost(minTripTime, context);
 
@@ -382,15 +354,11 @@
             const auto vehId = veh.vehicleId;
 
             const int numStops = routeState.numStopsOf(vehId);
-<<<<<<< HEAD
             const int actualDepTimeAtPickup = getActualDepTimeAtPickup(vehId, context.now(), numStops - 1, distToPickup,
                                                                        pickup.loc,
                                                                        context.getPassengerArrAtPickup(pickup.id),
-                                                                       routeState, inputConfig);
-=======
-            const int actualDepTimeAtPickup = getActualDepTimeAtPickup(vehId, numStops - 1, distToPickup, pickup,
-                                                                       context, routeState);
->>>>>>> 07be1fe6
+                                                                       routeState);
+
             const int vehDepTimeAtPrevStop = std::max(routeState.schedDepTimesFor(vehId)[numStops - 1],
                                                       context.originalRequest.minDepTime);
             const int detourUntilDepAtPickup = actualDepTimeAtPickup - vehDepTimeAtPrevStop;
@@ -481,13 +449,8 @@
                 return INFTY;
 
             const int minDetour = minDistToDropoff + stopTime;
-<<<<<<< HEAD
-            const int walkingCost = F::calcWalkingCost(dropoffWalkingDist, inputConfig.dropoffRadius);
+            const int walkingCost = F::calcWalkingCost(dropoffWalkingDist, InputConfig::getInstance().dropoffRadius);
             const int minTripTime = minArrTimeAtDropoff - context.originalRequest.minDepTime + dropoffWalkingDist;
-=======
-            const int walkingCost = F::calcWalkingCost(dropoffWalkingDist, InputConfig::getInstance().dropoffRadius);
-            const int minTripTime = minArrTimeAtDropoff - context.originalRequest.requestTime + dropoffWalkingDist;
->>>>>>> 07be1fe6
             const int minTripCost = F::calcTripCost(minTripTime, context);
 
             return F::calcVehicleCost(minDetour) + walkingCost + minTripCost;
@@ -649,13 +612,9 @@
 
             using namespace time_utils;
             const auto arrTimeAtDropoff = getArrTimeAtDropoff(depTimeAtPickup, asgn, initialPickupDetour,
-<<<<<<< HEAD
-                                                              dropoffAtExistingStop, routeState, inputConfig);
+                                                              dropoffAtExistingStop, routeState);
             const int tripTime = arrTimeAtDropoff - context.originalRequest.minDepTime + asgn.dropoff->walkingDist;
-=======
-                                                              dropoffAtExistingStop, routeState);
-            const int tripTime = arrTimeAtDropoff - context.originalRequest.requestTime + asgn.dropoff->walkingDist;
->>>>>>> 07be1fe6
+
 
             const auto walkingCost =
                     F::calcWalkingCost(asgn.pickup->walkingDist, InputConfig::getInstance().pickupRadius) +

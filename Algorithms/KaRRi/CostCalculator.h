/// ******************************************************************************
/// MIT License
///
/// Copyright (c) 2023 Moritz Laupichler <moritz.laupichler@kit.edu>
///
/// Permission is hereby granted, free of charge, to any person obtaining a copy
/// of this software and associated documentation files (the "Software"), to deal
/// in the Software without restriction, including without limitation the rights
/// to use, copy, modify, merge, publish, distribute, sublicense, and/or sell
/// copies of the Software, and to permit persons to whom the Software is
/// furnished to do so, subject to the following conditions:
///
/// The above copyright notice and this permission notice shall be included in all
/// copies or substantial portions of the Software.
///
/// THE SOFTWARE IS PROVIDED "AS IS", WITHOUT WARRANTY OF ANY KIND, EXPRESS OR
/// IMPLIED, INCLUDING BUT NOT LIMITED TO THE WARRANTIES OF MERCHANTABILITY,
/// FITNESS FOR A PARTICULAR PURPOSE AND NONINFRINGEMENT. IN NO EVENT SHALL THE
/// AUTHORS OR COPYRIGHT HOLDERS BE LIABLE FOR ANY CLAIM, DAMAGES OR OTHER
/// LIABILITY, WHETHER IN AN ACTION OF CONTRACT, TORT OR OTHERWISE, ARISING FROM,
/// OUT OF OR IN CONNECTION WITH THE SOFTWARE OR THE USE OR OTHER DEALINGS IN THE
/// SOFTWARE.
/// ******************************************************************************


#pragma once

#include <algorithm>
#include <cassert>
#include <cmath>

#include "Algorithms/KaRRi/BaseObjects/Assignment.h"
#include "Algorithms/KaRRi/RouteState/RouteStateData.h"
#include "Algorithms/KaRRi/InputConfig.h"
#include "Algorithms/KaRRi/TimeUtils.h"
#include "Tools/Constants.h"
#include "Tools/Workarounds.h"
#include "Algorithms/KaRRi/AssignmentCostFunctions/TimeIsMoneyCostFunction.h"

namespace karri {

// A facility for computing the cost of an assignment of a request into a vehicle's route.
    template<typename CostFunctionT>
    class CostCalculatorTemplate {

        using F = CostFunctionT;

    public:

        using CostFunction = CostFunctionT;

<<<<<<< HEAD
        explicit CostCalculatorTemplate(const RouteStateData &routeState,
                                        const InputConfig &inputConfig)
=======
        explicit CostCalculatorTemplate(const RouteState &routeState)
>>>>>>> 2770c68c
                : routeState(routeState),
                  stopTime(InputConfig::getInstance().stopTime) {}

        template<typename RequestContext>
        int calc(const Assignment &asgn, const RequestContext &context) const {
            return calcBase<true>(asgn, context);
        }

        template<typename RequestContext>
        int calcWithoutHardConstraints(const Assignment &asgn, const RequestContext &context) const {
            return calcBase<false>(asgn, context);
        }

        // Calculates the objective value for a given assignment.
        template<bool checkHardConstraints, typename RequestContext>
        int calcBase(const Assignment &asgn, const RequestContext &context) const {
            using namespace time_utils;
            assert(asgn.vehicle && asgn.pickup && asgn.dropoff);
            if (!asgn.vehicle || !asgn.pickup || !asgn.dropoff)
                return INFTY;

            if (asgn.distToPickup == INFTY || asgn.distFromPickup == INFTY ||
                asgn.distToDropoff == INFTY || asgn.distFromDropoff == INFTY)
                return INFTY;
            const int vehId = asgn.vehicle->vehicleId;
            const auto numStops = routeState.numStopsOf(asgn.vehicle->vehicleId);
            const auto actualDepTimeAtPickup = getActualDepTimeAtPickup(asgn, context, routeState);
            const auto initialPickupDetour = calcInitialPickupDetour(asgn, actualDepTimeAtPickup, context, routeState);

            int addedTripTime = calcAddedTripTimeInInterval(vehId, asgn.pickupStopIdx, asgn.dropoffStopIdx,
                                                            initialPickupDetour, routeState);

            const bool dropoffAtExistingStop = isDropoffAtExistingStop(asgn, routeState);
            const auto initialDropoffDetour = calcInitialDropoffDetour(asgn, dropoffAtExistingStop, routeState);
            const auto detourRightAfterDropoff = calcDetourRightAfterDropoff(asgn, initialPickupDetour,
                                                                             initialDropoffDetour, routeState);
            const auto residualDetourAtEnd = calcResidualTotalDetourForStopAfterDropoff(asgn.vehicle->vehicleId,
                                                                                        asgn.dropoffStopIdx,
                                                                                        numStops - 1,
                                                                                        detourRightAfterDropoff,
                                                                                        routeState);

            if (checkHardConstraints && isAnyHardConstraintViolated(asgn, context, initialPickupDetour,
                                                                    detourRightAfterDropoff, residualDetourAtEnd,
                                                                    dropoffAtExistingStop, routeState))
                return INFTY;

            addedTripTime += calcAddedTripTimeAffectedByPickupAndDropoff(asgn, detourRightAfterDropoff, routeState);

            return calcCost(asgn, context, initialPickupDetour, residualDetourAtEnd,
                            actualDepTimeAtPickup, dropoffAtExistingStop, addedTripTime);
        }

        // Calculate the cost for a passenger moving to their destination independently without using a vehicle.
        template<typename RequestContext>
        static int calcCostForNotUsingVehicle(const int walkingDist, const int travelTimeOfDestEdge,
                                              const RequestContext &context) {
            assert(walkingDist >= travelTimeOfDestEdge);

            if (walkingDist >= INFTY)
                return INFTY;

            int destSideDist;
            if (walkingDist <= InputConfig::getInstance().pickupRadius + InputConfig::getInstance().dropoffRadius) {
                // Wait time violation only necessary if travel time of destination edge is already larger than dropoff
                // radius (since we always have to traverse destination edge from tail to head).
                destSideDist = std::max(InputConfig::getInstance().dropoffRadius, travelTimeOfDestEdge);
            } else {
                // Optimally split walking distance in origin side and destination side to minimize wait time violations:
                const int halfOfVioDist = std::floor(
                        0.5 * (walkingDist -
                               (InputConfig::getInstance().pickupRadius + InputConfig::getInstance().dropoffRadius)));
                destSideDist = std::max(InputConfig::getInstance().dropoffRadius + halfOfVioDist, travelTimeOfDestEdge);
            }

            const auto originSideDist = walkingDist - destSideDist;
            const auto walkingCost = F::calcWalkingCost(originSideDist, InputConfig::getInstance().pickupRadius) +
                                     F::calcWalkingCost(destSideDist, InputConfig::getInstance().dropoffRadius);
            const auto tripCost = F::calcTripCost(originSideDist + destSideDist, context);
            // no costs for detour, wait violation or change in trip time of other passengers
            return walkingCost + tripCost;
        }

        // For lower bound, pass the assignment consisting of the pickup with the smallest distance from the
        // previous stop, and the dropoff with the smallest distance to the next stop. Uses a lower bound on every
        // PD-distance.
        template<typename RequestContext>
        int calcCostLowerBoundForOrdinaryPairedAssignment(const Assignment &asgn, const RequestContext &context) const {
            using namespace time_utils;
            if (!asgn.vehicle || !asgn.pickup || !asgn.dropoff)
                return INFTY;
            if (asgn.distToPickup == INFTY || asgn.distFromPickup == INFTY ||
                asgn.distToDropoff == INFTY || asgn.distFromDropoff == INFTY)
                return INFTY;

            assert(asgn.pickupStopIdx == asgn.dropoffStopIdx);
            const auto stopIdx = asgn.pickupStopIdx;
            const auto vehId = asgn.vehicle->vehicleId;

            const int minDetour = asgn.distToPickup + asgn.distToDropoff + asgn.distFromDropoff -
                                  calcLengthOfLegStartingAt(stopIdx, vehId, routeState);
            if (doesDropoffDetourViolateHardConstraints(*asgn.vehicle, context, stopIdx, minDetour, routeState))
                return INFTY;

            const int tripTimeLowerBound = asgn.distToDropoff;
            const auto tripCostLowerBound = F::calcTripCost(tripTimeLowerBound, context);

            return F::calcVehicleCost(minDetour) + tripCostLowerBound;

        }

        template<typename RequestContext>
        int calcCostLowerBoundForPairedAssignmentBeforeNextStop(const Vehicle &veh, const PDLoc &pickup,
                                                                const int distToPickup,
                                                                const int minDistToDropoff,
                                                                const int distFromPickupForDetourLowerBound,
                                                                const RequestContext &context) const {
            using namespace time_utils;

            const int vehId = veh.vehicleId;
            const auto &numStops = routeState.numStopsOf(vehId);

            Assignment asgn(&veh, &pickup);
            asgn.distToPickup = distToPickup;
            asgn.distToDropoff = minDistToDropoff;

            const int minActualDepTimeAtPickup = getActualDepTimeAtPickup(vehId, 0, distToPickup, pickup, context,
                                                                          routeState);

            const auto initialPickupDetour = calcInitialPickupDetour(asgn, minActualDepTimeAtPickup, context,
                                                                     routeState);
            const auto minInitialDropoffDetour = std::max(minDistToDropoff, distFromPickupForDetourLowerBound) -
                                                 calcLengthOfLegStartingAt(0, vehId, routeState);
            auto minDetourRightAfterDropoff =
                    calcDetourRightAfterDropoff(vehId, 0, 0, initialPickupDetour, minInitialDropoffDetour, routeState);
            minDetourRightAfterDropoff = std::max(minDetourRightAfterDropoff, 0);
            const auto residualDetourAtEnd = calcResidualTotalDetour(vehId, 0, 0, numStops - 1, initialPickupDetour,
                                                                     minDetourRightAfterDropoff, routeState);
            if (isAnyHardConstraintViolated(asgn, context, initialPickupDetour, minDetourRightAfterDropoff,
                                            residualDetourAtEnd, false, routeState))
                return INFTY;


            const int minTripTime = minActualDepTimeAtPickup - context.originalRequest.requestTime + minDistToDropoff;
            const int walkingCost = F::calcWalkingCost(pickup.walkingDist, InputConfig::getInstance().pickupRadius);
            const int minWaitViolationCost = F::calcWaitViolationCost(minActualDepTimeAtPickup, context);
            const int minTripCost = F::calcTripCost(minTripTime, context);

            const int minAddedTripCostOfOthers = F::calcChangeInTripCostsOfExistingPassengers(
                    calcAddedTripTimeInInterval(vehId, 0, numStops - 1, minDetourRightAfterDropoff, routeState));

            return F::calcVehicleCost(residualDetourAtEnd) + walkingCost + minWaitViolationCost + minTripCost +
                   minAddedTripCostOfOthers;
        }


        template<typename RequestContext>
        int calcCostLowerBoundForPickupAfterLastStopIndependentOfVehicle(const int distToPickup,
                                                                         const int minDistToDropoff,
                                                                         const RequestContext &context) const {
            if (distToPickup >= INFTY)
                return INFTY;

            const int minDetour = distToPickup + minDistToDropoff + stopTime;

            const int minActualDepTimeAtPickup = context.originalRequest.requestTime + distToPickup;
            const int minTripTime = minActualDepTimeAtPickup - context.originalRequest.requestTime + minDistToDropoff;
            const int minWaitViolationCost = F::calcWaitViolationCost(minActualDepTimeAtPickup, context);
            const int minTripCost = F::calcTripCost(minTripTime, context);

            // Pickup after last stop so no added trip costs for existing passengers.

            return F::calcVehicleCost(minDetour) + minWaitViolationCost + minTripCost;
        }

        template<typename DistanceLabel, typename RequestContext>
        DistanceLabel
        calcCostLowerBoundForKPickupsAfterLastStopIndependentOfVehicle(const DistanceLabel &distsToPickup,
                                                                       const DistanceLabel &minDistsToDropoff,
                                                                       const RequestContext &context) const {
            const DistanceLabel minDetour = distsToPickup + minDistsToDropoff + stopTime;


            const DistanceLabel minActualDepTimeAtPickup = context.originalRequest.requestTime + distsToPickup;
            const DistanceLabel minTripTime = distsToPickup + minDistsToDropoff;
            const DistanceLabel minWaitViolationCost = F::calcKWaitViolationCosts(minActualDepTimeAtPickup, context);
            const DistanceLabel minTripCost = F::calcKTripCosts(minTripTime, context);
            // Pickup after last stop so no added trip costs for existing passengers.

            DistanceLabel costLowerBound = F::calcKVehicleCosts(minDetour) + minWaitViolationCost + minTripCost;

            // Calculations with INFTY don't work like mathematical infinity, so make infinite costs caused by infinite
            // distances explicit
            costLowerBound.setIf(DistanceLabel(INFTY), ~(distsToPickup < INFTY));

            return costLowerBound;
        }

        template<typename LabelSet, typename RequestContext>
        typename LabelSet::DistanceLabel
        calcLowerBoundCostForKPairedAssignmentsAfterLastStop(
                const typename LabelSet::DistanceLabel &detourTillDepAtPickup,
                const typename LabelSet::DistanceLabel &tripTimeTillDepAtPickup,
                const typename LabelSet::DistanceLabel &directDist,
                const typename LabelSet::DistanceLabel &pickupWalkingDists,
                const RequestContext &context) const {
            using DistanceLabel = typename LabelSet::DistanceLabel;
            using LabelMask = typename LabelSet::LabelMask;
            assert(directDist.horizontalMin() >= 0 && directDist.horizontalMax() < INFTY);
            assert(pickupWalkingDists.horizontalMin() >= 0 && pickupWalkingDists.horizontalMax() < INFTY);


            // Calculations with INFTY don't work like mathematical infinity, so set cost to INFTY later.
            const LabelMask inftyMask = ~((detourTillDepAtPickup < INFTY) & (tripTimeTillDepAtPickup < INFTY));
//            const DistanceLabel adaptedVehTimeTillDepAtPickup = select(vehTimeInftyMask, 0, vehTimeTillDepAtPickup);

            const DistanceLabel detourCost = F::calcKVehicleCosts(detourTillDepAtPickup + directDist + stopTime);
            const DistanceLabel tripCost = F::calcKTripCosts(tripTimeTillDepAtPickup + directDist, context);
            const DistanceLabel walkingCost = F::calcKWalkingCosts(pickupWalkingDists,
                                                                   InputConfig::getInstance().pickupRadius);
            const DistanceLabel waitViolationCost = F::calcKWaitViolationCosts(
                    context.originalRequest.requestTime + tripTimeTillDepAtPickup, context);
            // Pickup after last stop so no added trip costs for existing passengers.
            DistanceLabel minCost = detourCost + tripCost + walkingCost + waitViolationCost;

            // Set cost to INFTY where input times were invalid
            minCost.setIf(DistanceLabel(INFTY), inftyMask);

            return minCost;
        }

        template<typename LabelSet, typename RequestContext>
        typename LabelSet::DistanceLabel
        calcUpperBoundCostForKPairedAssignmentsAfterLastStop(const Vehicle &veh,
                                                             const typename LabelSet::DistanceLabel &distancesToPickups,
                                                             const typename LabelSet::DistanceLabel &psgArrTimesAtPickups,
                                                             const typename LabelSet::DistanceLabel &distancesToDest,
                                                             const typename LabelSet::DistanceLabel &pickupWalkingDists,
                                                             const RequestContext &context) const {
            using DistanceLabel = typename LabelSet::DistanceLabel;
            using LabelMask = typename LabelSet::LabelMask;
            using namespace time_utils;
            assert(psgArrTimesAtPickups.horizontalMin() >= 0 && psgArrTimesAtPickups.horizontalMax() < INFTY);
            assert(distancesToDest.horizontalMin() >= 0 && distancesToDest.horizontalMax() < INFTY);
            assert(pickupWalkingDists.horizontalMin() >= 0 && pickupWalkingDists.horizontalMax() < INFTY);

            const int &vehId = veh.vehicleId;

            // Calculations with INFTY don't work like mathematical infinity, so use 0 as placeholder value and set cost
            // to INFTY later.
            const LabelMask distToPickupInftyMask = ~(distancesToPickups < INFTY);
            const DistanceLabel adaptedDistToPickup = select(distToPickupInftyMask, 0, distancesToPickups);

            const auto &stopIdx = routeState.numStopsOf(vehId) - 1;
            const int vehDepTimeAtLastStop = getVehDepTimeAtStopForRequest(vehId, stopIdx, context, routeState);


            auto depTimesAtPickups = DistanceLabel(vehDepTimeAtLastStop) + adaptedDistToPickup + stopTime;
            depTimesAtPickups.max(psgArrTimesAtPickups);

            const DistanceLabel vehTimeTillDepAtPickup = depTimesAtPickups - DistanceLabel(vehDepTimeAtLastStop);
            const DistanceLabel detourCost = F::calcKVehicleCosts(vehTimeTillDepAtPickup + distancesToDest + stopTime);

            const DistanceLabel psgTimeTillDepAtPickup = depTimesAtPickups - context.originalRequest.requestTime;
            const DistanceLabel tripCost = F::calcKTripCosts(psgTimeTillDepAtPickup + distancesToDest, context);
            const DistanceLabel walkingCost = F::calcKWalkingCosts(pickupWalkingDists,
                                                                   InputConfig::getInstance().pickupRadius);
            const DistanceLabel waitViolationCost = F::calcKWaitViolationCosts(depTimesAtPickups, context);

            DistanceLabel cost = detourCost + tripCost + walkingCost + waitViolationCost;

            // Set cost to INFTY where dist was INFTY
            cost.setIf(DistanceLabel(INFTY), distToPickupInftyMask);

            // Check if service time hard constraint is violated for any pairs. Set cost to INFTY if so.
            const LabelMask violatesServiceTime = DistanceLabel(veh.endOfServiceTime) <
                                                  (DistanceLabel(vehDepTimeAtLastStop + 2 * stopTime) +
                                                   distancesToPickups +
                                                   distancesToDest);
            cost.setIf(DistanceLabel(INFTY), violatesServiceTime);


            return cost;
        }


        template<typename RequestContext>
        int calcCostLowerBoundForPickupAfterLastStop(const Vehicle &veh,
                                                     const PDLoc &pickup,
                                                     const int distToPickup,
                                                     const int minDistToDropoff,
                                                     const RequestContext &context) const {
            using namespace time_utils;
            if (distToPickup >= INFTY || minDistToDropoff >= INFTY)
                return INFTY;

            const auto vehId = veh.vehicleId;

            const int numStops = routeState.numStopsOf(vehId);
            const int actualDepTimeAtPickup = getActualDepTimeAtPickup(vehId, numStops - 1, distToPickup, pickup,
                                                                       context, routeState);
            const int vehDepTimeAtPrevStop = std::max(routeState.schedDepTimesFor(vehId)[numStops - 1],
                                                      context.originalRequest.requestTime);
            const int detourUntilDepAtPickup = actualDepTimeAtPickup - vehDepTimeAtPrevStop;
            assert(!((bool) (detourUntilDepAtPickup < 0)));
            const int minDetour = detourUntilDepAtPickup + minDistToDropoff;

            if (time_utils::isServiceTimeConstraintViolated(veh, context, minDetour, routeState))
                return INFTY;

            const int walkingCost = F::calcWalkingCost(pickup.walkingDist, InputConfig::getInstance().pickupRadius);
            const int waitViolationCost = F::calcWaitViolationCost(actualDepTimeAtPickup, context);
            const int waitTimeIncludingWalking = actualDepTimeAtPickup - context.originalRequest.requestTime;
            assert(waitTimeIncludingWalking >= 0);
            const int minTripTime = waitTimeIncludingWalking + context.minDirectPDDist;
            const int minTripCost = F::calcTripCost(minTripTime, context);

            return F::calcVehicleCost(minDetour) + walkingCost + waitViolationCost + minTripCost;
        }

        template<typename RequestContext>
        int calcVehicleIndependentCostLowerBoundForDALSWithKnownMinDistToDropoff(const int distToDropoff,
                                                                                 const PDLoc &dropoff,
                                                                                 const RequestContext &context) const {
            return calcVehicleIndependentCostLowerBoundForDALSWithKnownMinDistToDropoff(dropoff.walkingDist,
                                                                                        distToDropoff,
                                                                                        stopTime, context);
        }

        template<typename RequestContext>
        int calcVehicleIndependentCostLowerBoundForDALSWithKnownMinDistToDropoff(const int dropoffWalkingDist,
                                                                                 const int distToDropoff,
                                                                                 const int minTripTimeToLastStop,
                                                                                 const RequestContext &context) const {
            assert(distToDropoff < INFTY);
            if (distToDropoff >= INFTY)
                return INFTY;


            const int minDetour = distToDropoff + stopTime;

            const int walkingCost = F::calcWalkingCost(dropoffWalkingDist, InputConfig::getInstance().dropoffRadius);
            const int minTripTime = minTripTimeToLastStop + distToDropoff + dropoffWalkingDist;
            const int minTripCost = F::calcTripCost(minTripTime, context);

            // Independent of vehicle so we cannot know here which existing passengers may be affected
            // const int minAddedTripCostOfOthers = 0;

            return F::calcVehicleCost(minDetour) + walkingCost + minTripCost;
        }

        template<typename LabelSet, typename RequestContext>
        typename LabelSet::DistanceLabel
        calcKVehicleIndependentCostLowerBoundsForDALSWithKnownMinDistToDropoff(
                const typename LabelSet::DistanceLabel &dropoffWalkingDists,
                const typename LabelSet::DistanceLabel &distToDropoff,
                const typename LabelSet::DistanceLabel &minTripTimeToLastStop,
                const RequestContext &context) const {
            using DistanceLabel = typename LabelSet::DistanceLabel;
            using LabelMask = typename LabelSet::LabelMask;

            // For dropoffs with a distanceToDropoff of INFTY, set cost to INFTY later.
            const LabelMask inftyMask = ~(distToDropoff < INFTY);

            const DistanceLabel minDropoffDetours = distToDropoff + stopTime;
            const DistanceLabel walkingCosts = F::calcKWalkingCosts(dropoffWalkingDists,
                                                                    InputConfig::getInstance().dropoffRadius);
            DistanceLabel minTripTimes =
                    minTripTimeToLastStop + distToDropoff + dropoffWalkingDists;
            const DistanceLabel minTripCosts = F::calcKTripCosts(minTripTimes, context);

            // Independent of pickup so we cannot know here which existing passengers may be affected by pickup detour
            // const DistanceLabel minAddedTripCostOfOthers = 0;

            DistanceLabel costLowerBound = F::calcKVehicleCosts(minDropoffDetours) + walkingCosts + minTripCosts;
            costLowerBound.setIf(DistanceLabel(INFTY), inftyMask);

            return costLowerBound;
        }

        template<typename RequestContext>
        int calcVehicleIndependentCostLowerBoundForDALSWithKnownMinArrTime(const int dropoffWalkingDist,
                                                                           const int minDistToDropoff,
                                                                           const int minArrTimeAtDropoff,
                                                                           const RequestContext &context) const {
            assert(minArrTimeAtDropoff >= context.originalRequest.requestTime);
            assert(minDistToDropoff < INFTY);
            if (minDistToDropoff >= INFTY)
                return INFTY;

            const int minDetour = minDistToDropoff + stopTime;
            const int walkingCost = F::calcWalkingCost(dropoffWalkingDist, InputConfig::getInstance().dropoffRadius);
            const int minTripTime = minArrTimeAtDropoff - context.originalRequest.requestTime + dropoffWalkingDist;
            const int minTripCost = F::calcTripCost(minTripTime, context);

            return F::calcVehicleCost(minDetour) + walkingCost + minTripCost;
        }

        template<typename LabelSet, typename RequestContext>
        typename LabelSet::DistanceLabel
        calcKVehicleIndependentCostLowerBoundsForDALSWithKnownMinArrTime(
                const typename LabelSet::DistanceLabel &dropoffWalkingDists,
                const typename LabelSet::DistanceLabel &minDistToDropoff,
                const typename LabelSet::DistanceLabel &minArrTimeAtDropoff,
                const RequestContext &context) const {
            using DistanceLabel = typename LabelSet::DistanceLabel;
            using LabelMask = typename LabelSet::LabelMask;

            // For dropoffs with a distanceToDropoff of INFTY, set cost to INFTY later.
            const LabelMask inftyMask = ~((minDistToDropoff < INFTY) & (minArrTimeAtDropoff < INFTY));

            const DistanceLabel minDropoffDetours = minDistToDropoff + stopTime;
            const DistanceLabel walkingCosts = F::calcKWalkingCosts(dropoffWalkingDists,
                                                                    InputConfig::getInstance().dropoffRadius);
            DistanceLabel minTripTimes =
                    minArrTimeAtDropoff + dropoffWalkingDists - DistanceLabel(context.originalRequest.requestTime);
            const DistanceLabel minTripCosts = F::calcKTripCosts(minTripTimes, context);

            // Independent of pickup so we cannot know here which existing passengers may be affected by pickup detour
            // const DistanceLabel minAddedTripCostOfOthers = 0;

            DistanceLabel costLowerBound = F::calcKVehicleCosts(minDropoffDetours) + walkingCosts + minTripCosts;
            costLowerBound.setIf(DistanceLabel(INFTY), inftyMask);

            return costLowerBound;
        }

        template<typename LabelSet, typename RequestContext>
        typename LabelSet::DistanceLabel
        calcKVehicleDependentCostLowerBoundsForDALSWithKnownDistToDropoff(
                const int vehId,
                const typename LabelSet::DistanceLabel &dropoffWalkingDists,
                const typename LabelSet::DistanceLabel &distToDropoff,
                const typename LabelSet::DistanceLabel &minTripTimeToLastStop,
                const RequestContext &context) const {
            using DistanceLabel = typename LabelSet::DistanceLabel;
            using LabelMask = typename LabelSet::LabelMask;

            // For dropoffs with a distanceToDropoff of INFTY, set cost to INFTY later.
            const LabelMask inftyMask = ~(distToDropoff < INFTY);

            const DistanceLabel minDropoffDetours = distToDropoff + stopTime;
            const DistanceLabel walkingCosts = F::calcKWalkingCosts(dropoffWalkingDists,
                                                                    InputConfig::getInstance().dropoffRadius);
            const auto depTimeAtLastStop = routeState.schedDepTimesFor(vehId)[routeState.numStopsOf(vehId) - 1];
            DistanceLabel minTripTimes =
                    minTripTimeToLastStop + DistanceLabel(depTimeAtLastStop - context.originalRequest.requestTime) +
                    distToDropoff + dropoffWalkingDists;
            const DistanceLabel minTripCosts = F::calcKTripCosts(minTripTimes, context);

            // Independent of pickup so we cannot know here which existing passengers may be affected by pickup detour
            // const DistanceLabel minAddedTripCostOfOthers = 0;

            DistanceLabel costLowerBound = F::calcKVehicleCosts(minDropoffDetours) + walkingCosts + minTripCosts;
            costLowerBound.setIf(DistanceLabel(INFTY), inftyMask);

            return costLowerBound;
        }

        template<typename RequestContext>
        int calcCostForPairedAssignmentAfterLastStop(const int vehTimeTillDepAtPickup,
                                                     const int psgTimeTillDepAtPickup,
                                                     const int directDist,
                                                     const int pickupWalkingDist,
                                                     const int dropoffWalkingDist,
                                                     const RequestContext &context) const {
            const int detourCost = F::calcVehicleCost(vehTimeTillDepAtPickup + directDist + stopTime);
            const int tripCost = F::calcTripCost(psgTimeTillDepAtPickup + directDist + dropoffWalkingDist, context);
            const int walkingCost = F::calcWalkingCost(pickupWalkingDist, InputConfig::getInstance().pickupRadius) +
                                    F::calcWalkingCost(dropoffWalkingDist, InputConfig::getInstance().dropoffRadius);
            const int waitViolationCost = F::calcWaitViolationCost(
                    context.originalRequest.requestTime + psgTimeTillDepAtPickup, context);
            // Pickup after last stop so no added trip costs for existing passengers.
            return detourCost + tripCost + walkingCost + waitViolationCost;
        }

        // Calculates the cost for the pickup side of an assignment that can be known without knowing which
        // dropoff is used or where the dropoff will be inserted.
        template<typename RequestContext>
        int calcMinKnownPickupSideCost(const Vehicle &veh, const int pickupIndex, const int initialPickupDetour,
                                       const int walkingDist, const int depTimeAtPickup,
                                       const RequestContext &context) const {
            using namespace time_utils;

            const auto numStops = routeState.numStopsOf(veh.vehicleId);
            const auto residualDetourAtEnd = calcResidualPickupDetour(veh.vehicleId, pickupIndex, numStops - 1,
                                                                      initialPickupDetour, routeState);
            if (isServiceTimeConstraintViolated(veh, context, residualDetourAtEnd, routeState))
                return INFTY;

            const int walkingCost = F::calcWalkingCost(walkingDist, InputConfig::getInstance().pickupRadius);
            const int addedTripTimeOfOthers = calcAddedTripTimeInInterval(veh.vehicleId, pickupIndex, numStops - 1,
                                                                          initialPickupDetour, routeState);

            const int changeInTripTimeCosts = F::calcChangeInTripCostsOfExistingPassengers(
                    addedTripTimeOfOthers);
            const int waitViolation = F::calcWaitViolationCost(depTimeAtPickup, context);
            const int minTripTime = (depTimeAtPickup - context.originalRequest.requestTime) + context.minDirectPDDist;
            const int minTripCost = F::calcTripCost(minTripTime, context);
            return F::calcVehicleCost(initialPickupDetour) + changeInTripTimeCosts
                   + minTripCost
                   + walkingCost + waitViolation;
        }

        // Calculates the cost for the dropoff side of an assignment that can be known without knowing which
        // pickup is used or where the pickup will be inserted.
        template<typename RequestContext>
        int calcMinKnownDropoffSideCost(const Vehicle &veh, const int dropoffIndex,
                                        const int initialDropoffDetour, const int walkingDist,
                                        const RequestContext &context) const {
            using namespace time_utils;

            const auto numStops = routeState.numStopsOf(veh.vehicleId);
            const auto residualDetourAtEnd = calcResidualTotalDetour(veh.vehicleId, dropoffIndex, dropoffIndex,
                                                                     numStops - 1, 0, initialDropoffDetour, routeState);

            if (isServiceTimeConstraintViolated(veh, context, residualDetourAtEnd, routeState))
                return INFTY;

            const int walkingCost = F::calcWalkingCost(walkingDist, InputConfig::getInstance().dropoffRadius);
            const int minAddedTripTimeOfOthers = calcAddedTripTimeInInterval(veh.vehicleId, dropoffIndex, numStops - 1,
                                                                             initialDropoffDetour, routeState);
            const int minChangeInTripTimeCosts = F::calcChangeInTripCostsOfExistingPassengers(minAddedTripTimeOfOthers);

            const int minTripTime = context.minDirectPDDist + walkingDist;
            const int minTripCost = F::calcTripCost(minTripTime, context);

            return F::calcVehicleCost(initialDropoffDetour) + walkingCost + minChangeInTripTimeCosts + minTripCost;
        }

        template<typename RequestContext>
        inline bool
        isDropoffCostPromisingForAfterLastStop(const PDLoc &dropoff, const RequestContext &context) const {
            const auto walkMinCost =
                    F::calcTripCost(dropoff.walkingDist, context) +
                    F::calcWalkingCost(dropoff.walkingDist, InputConfig::getInstance().dropoffRadius);
            const auto vehMinCost =
                    F::calcVehicleCost(dropoff.vehDistToCenter) + F::calcTripCost(dropoff.vehDistToCenter, context);
            return walkMinCost <= vehMinCost;
        }


    private:

        template<typename RequestContext>
        int calcCost(const Assignment &asgn,
                     const RequestContext &context, const int initialPickupDetour,
                     const int residualDetourAtEnd, const int depTimeAtPickup,
                     const bool dropoffAtExistingStop, const int addedTripTimeForExistingPassengers) const {
            if (!asgn.vehicle || !asgn.pickup || !asgn.dropoff)
                return INFTY;

            using namespace time_utils;
            const auto arrTimeAtDropoff = getArrTimeAtDropoff(depTimeAtPickup, asgn, initialPickupDetour,
                                                              dropoffAtExistingStop, routeState);
            const int tripTime = arrTimeAtDropoff - context.originalRequest.requestTime + asgn.dropoff->walkingDist;

            const auto walkingCost =
                    F::calcWalkingCost(asgn.pickup->walkingDist, InputConfig::getInstance().pickupRadius) +
                    F::calcWalkingCost(asgn.dropoff->walkingDist, InputConfig::getInstance().dropoffRadius);
            const auto tripCost = F::calcTripCost(tripTime, context);
            const auto waitTimeViolationCost = F::calcWaitViolationCost(depTimeAtPickup, context);
            const auto changeInTripCostsOfOthers = F::calcChangeInTripCostsOfExistingPassengers(
                    addedTripTimeForExistingPassengers);
            const auto vehCost = F::calcVehicleCost(residualDetourAtEnd);

            return vehCost + walkingCost + tripCost + waitTimeViolationCost + changeInTripCostsOfOthers;

        }

<<<<<<< HEAD
        const RouteStateData &routeState;
        const InputConfig &inputConfig;
=======
        const RouteState &routeState;
>>>>>>> 2770c68c
        const int stopTime;
    };

    static constexpr int PSG_COST_SCALE = KARRI_PSG_COST_SCALE; // CMake compile time parameter
    static constexpr int VEH_COST_SCALE = KARRI_VEH_COST_SCALE; // CMake compile time parameter
    static constexpr int WALKING_COST_SCALE = KARRI_WALKING_COST_SCALE; // CMake compile time parameter
    static constexpr int WAIT_PENALTY_SCALE = KARRI_WAIT_PENALTY_SCALE; // CMake compile time parameter
    static constexpr int TRIP_PENALTY_SCALE = KARRI_TRIP_PENALTY_SCALE; // CMake compile time parameter
    using CostCalculator = CostCalculatorTemplate<TimeIsMoneyCostFunction<PSG_COST_SCALE, WALKING_COST_SCALE, VEH_COST_SCALE, WAIT_PENALTY_SCALE, TRIP_PENALTY_SCALE>>;
}<|MERGE_RESOLUTION|>--- conflicted
+++ resolved
@@ -49,14 +49,8 @@
 
         using CostFunction = CostFunctionT;
 
-<<<<<<< HEAD
-        explicit CostCalculatorTemplate(const RouteStateData &routeState,
-                                        const InputConfig &inputConfig)
-=======
-        explicit CostCalculatorTemplate(const RouteState &routeState)
->>>>>>> 2770c68c
-                : routeState(routeState),
-                  stopTime(InputConfig::getInstance().stopTime) {}
+        explicit CostCalculatorTemplate(const RouteStateData &routeState)
+                : routeState(routeState) {}
 
         template<typename RequestContext>
         int calc(const Assignment &asgn, const RequestContext &context) const {
@@ -218,7 +212,7 @@
             if (distToPickup >= INFTY)
                 return INFTY;
 
-            const int minDetour = distToPickup + minDistToDropoff + stopTime;
+            const int minDetour = distToPickup + minDistToDropoff + InputConfig::getInstance().stopTime;
 
             const int minActualDepTimeAtPickup = context.originalRequest.requestTime + distToPickup;
             const int minTripTime = minActualDepTimeAtPickup - context.originalRequest.requestTime + minDistToDropoff;
@@ -235,7 +229,7 @@
         calcCostLowerBoundForKPickupsAfterLastStopIndependentOfVehicle(const DistanceLabel &distsToPickup,
                                                                        const DistanceLabel &minDistsToDropoff,
                                                                        const RequestContext &context) const {
-            const DistanceLabel minDetour = distsToPickup + minDistsToDropoff + stopTime;
+            const DistanceLabel minDetour = distsToPickup + minDistsToDropoff + InputConfig::getInstance().stopTime;
 
 
             const DistanceLabel minActualDepTimeAtPickup = context.originalRequest.requestTime + distsToPickup;
@@ -271,7 +265,7 @@
             const LabelMask inftyMask = ~((detourTillDepAtPickup < INFTY) & (tripTimeTillDepAtPickup < INFTY));
 //            const DistanceLabel adaptedVehTimeTillDepAtPickup = select(vehTimeInftyMask, 0, vehTimeTillDepAtPickup);
 
-            const DistanceLabel detourCost = F::calcKVehicleCosts(detourTillDepAtPickup + directDist + stopTime);
+            const DistanceLabel detourCost = F::calcKVehicleCosts(detourTillDepAtPickup + directDist + InputConfig::getInstance().stopTime);
             const DistanceLabel tripCost = F::calcKTripCosts(tripTimeTillDepAtPickup + directDist, context);
             const DistanceLabel walkingCost = F::calcKWalkingCosts(pickupWalkingDists,
                                                                    InputConfig::getInstance().pickupRadius);
@@ -312,11 +306,11 @@
             const int vehDepTimeAtLastStop = getVehDepTimeAtStopForRequest(vehId, stopIdx, context, routeState);
 
 
-            auto depTimesAtPickups = DistanceLabel(vehDepTimeAtLastStop) + adaptedDistToPickup + stopTime;
+            auto depTimesAtPickups = DistanceLabel(vehDepTimeAtLastStop) + adaptedDistToPickup + InputConfig::getInstance().stopTime;
             depTimesAtPickups.max(psgArrTimesAtPickups);
 
             const DistanceLabel vehTimeTillDepAtPickup = depTimesAtPickups - DistanceLabel(vehDepTimeAtLastStop);
-            const DistanceLabel detourCost = F::calcKVehicleCosts(vehTimeTillDepAtPickup + distancesToDest + stopTime);
+            const DistanceLabel detourCost = F::calcKVehicleCosts(vehTimeTillDepAtPickup + distancesToDest + InputConfig::getInstance().stopTime);
 
             const DistanceLabel psgTimeTillDepAtPickup = depTimesAtPickups - context.originalRequest.requestTime;
             const DistanceLabel tripCost = F::calcKTripCosts(psgTimeTillDepAtPickup + distancesToDest, context);
@@ -331,7 +325,7 @@
 
             // Check if service time hard constraint is violated for any pairs. Set cost to INFTY if so.
             const LabelMask violatesServiceTime = DistanceLabel(veh.endOfServiceTime) <
-                                                  (DistanceLabel(vehDepTimeAtLastStop + 2 * stopTime) +
+                                                  (DistanceLabel(vehDepTimeAtLastStop + 2 * InputConfig::getInstance().stopTime) +
                                                    distancesToPickups +
                                                    distancesToDest);
             cost.setIf(DistanceLabel(INFTY), violatesServiceTime);
@@ -381,7 +375,8 @@
                                                                                  const RequestContext &context) const {
             return calcVehicleIndependentCostLowerBoundForDALSWithKnownMinDistToDropoff(dropoff.walkingDist,
                                                                                         distToDropoff,
-                                                                                        stopTime, context);
+                                                                                        InputConfig::getInstance().stopTime,
+                                                                                        context);
         }
 
         template<typename RequestContext>
@@ -394,7 +389,7 @@
                 return INFTY;
 
 
-            const int minDetour = distToDropoff + stopTime;
+            const int minDetour = distToDropoff + InputConfig::getInstance().stopTime;
 
             const int walkingCost = F::calcWalkingCost(dropoffWalkingDist, InputConfig::getInstance().dropoffRadius);
             const int minTripTime = minTripTimeToLastStop + distToDropoff + dropoffWalkingDist;
@@ -419,7 +414,7 @@
             // For dropoffs with a distanceToDropoff of INFTY, set cost to INFTY later.
             const LabelMask inftyMask = ~(distToDropoff < INFTY);
 
-            const DistanceLabel minDropoffDetours = distToDropoff + stopTime;
+            const DistanceLabel minDropoffDetours = distToDropoff + InputConfig::getInstance().stopTime;
             const DistanceLabel walkingCosts = F::calcKWalkingCosts(dropoffWalkingDists,
                                                                     InputConfig::getInstance().dropoffRadius);
             DistanceLabel minTripTimes =
@@ -445,7 +440,7 @@
             if (minDistToDropoff >= INFTY)
                 return INFTY;
 
-            const int minDetour = minDistToDropoff + stopTime;
+            const int minDetour = minDistToDropoff + InputConfig::getInstance().stopTime;
             const int walkingCost = F::calcWalkingCost(dropoffWalkingDist, InputConfig::getInstance().dropoffRadius);
             const int minTripTime = minArrTimeAtDropoff - context.originalRequest.requestTime + dropoffWalkingDist;
             const int minTripCost = F::calcTripCost(minTripTime, context);
@@ -466,7 +461,7 @@
             // For dropoffs with a distanceToDropoff of INFTY, set cost to INFTY later.
             const LabelMask inftyMask = ~((minDistToDropoff < INFTY) & (minArrTimeAtDropoff < INFTY));
 
-            const DistanceLabel minDropoffDetours = minDistToDropoff + stopTime;
+            const DistanceLabel minDropoffDetours = minDistToDropoff + InputConfig::getInstance().stopTime;
             const DistanceLabel walkingCosts = F::calcKWalkingCosts(dropoffWalkingDists,
                                                                     InputConfig::getInstance().dropoffRadius);
             DistanceLabel minTripTimes =
@@ -496,7 +491,7 @@
             // For dropoffs with a distanceToDropoff of INFTY, set cost to INFTY later.
             const LabelMask inftyMask = ~(distToDropoff < INFTY);
 
-            const DistanceLabel minDropoffDetours = distToDropoff + stopTime;
+            const DistanceLabel minDropoffDetours = distToDropoff + InputConfig::getInstance().stopTime;
             const DistanceLabel walkingCosts = F::calcKWalkingCosts(dropoffWalkingDists,
                                                                     InputConfig::getInstance().dropoffRadius);
             const auto depTimeAtLastStop = routeState.schedDepTimesFor(vehId)[routeState.numStopsOf(vehId) - 1];
@@ -521,7 +516,7 @@
                                                      const int pickupWalkingDist,
                                                      const int dropoffWalkingDist,
                                                      const RequestContext &context) const {
-            const int detourCost = F::calcVehicleCost(vehTimeTillDepAtPickup + directDist + stopTime);
+            const int detourCost = F::calcVehicleCost(vehTimeTillDepAtPickup + directDist + InputConfig::getInstance().stopTime);
             const int tripCost = F::calcTripCost(psgTimeTillDepAtPickup + directDist + dropoffWalkingDist, context);
             const int walkingCost = F::calcWalkingCost(pickupWalkingDist, InputConfig::getInstance().pickupRadius) +
                                     F::calcWalkingCost(dropoffWalkingDist, InputConfig::getInstance().dropoffRadius);
@@ -625,13 +620,7 @@
 
         }
 
-<<<<<<< HEAD
         const RouteStateData &routeState;
-        const InputConfig &inputConfig;
-=======
-        const RouteState &routeState;
->>>>>>> 2770c68c
-        const int stopTime;
     };
 
     static constexpr int PSG_COST_SCALE = KARRI_PSG_COST_SCALE; // CMake compile time parameter

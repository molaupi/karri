--- conflicted
+++ resolved
@@ -72,25 +72,23 @@
             distFromRelevantPDLocsToNextStop.clear();
             meetingVerticesToRelevantPDLocs.clear();
             meetingVerticesFromRelevantPDLocsToNextStop.clear();
+            distToRelevantPDLocs.clear();
+            distFromRelevantPDLocsToNextStop.clear();
+            meetingVerticesToRelevantPDLocs.clear();
+            meetingVerticesFromRelevantPDLocsToNextStop.clear();
 
             // Static Allocation for all distance vectors
             distToRelevantPDLocs.resize(numLabelsPerStop * (maxStopId + 1), DistanceLabel(INFTY));
             distFromRelevantPDLocsToNextStop.resize(numLabelsPerStop * (maxStopId + 1), DistanceLabel(INFTY));
             meetingVerticesToRelevantPDLocs.resize(numLabelsPerStop * (maxStopId + 1), DistanceLabel(INVALID_VERTEX));
             meetingVerticesFromRelevantPDLocsToNextStop.resize(numLabelsPerStop * (maxStopId + 1), DistanceLabel(INVALID_VERTEX));
-<<<<<<< HEAD
 
             // resize array for min distances to PD locations
-=======
-        
-
->>>>>>> 8ba9920c
             if (minDistToPDLoc.size() < maxStopId + 1) {
                 minDistToPDLoc.clear();
                 minDistToPDLoc = std::vector<std::atomic_int>(maxStopId + 1);
             }
 
-<<<<<<< HEAD
             // resize array for min distances from PD locations
             if (minDistFromPDLocToNextStop.size() < maxStopId + 1) {
                 minDistFromPDLocToNextStop.clear();
@@ -98,13 +96,6 @@
             }
 
             // fill both arrays with INFTY 
-=======
-            if (minDistFromPDLocToNextStop.size() < maxStopId + 1) {
-                minDistToPDLoc.clear();
-                minDistFromPDLocToNextStop = std::vector<std::atomic_int>(maxStopId + 1);
-            }
-
->>>>>>> 8ba9920c
             for (int j = 0; j <= maxStopId; j++) {
                 minDistToPDLoc[j].store(INFTY);
                 minDistFromPDLocToNextStop[j].store(INFTY);

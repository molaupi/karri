--- conflicted
+++ resolved
@@ -359,11 +359,7 @@
                         const TransportMode mode = riderModeChoice.chooseMode(requestBatch[i], responses[i]);
                         KASSERT(mode != TransportMode::Taxi);
 
-<<<<<<< HEAD
-                        systemStateUpdater.writeBestAssignmentToLogger(responses[i], mode);
-=======
-                    systemStateUpdater.writeBestAssignmentToLogger(responses[i]);
->>>>>>> f84ef77a
+                        systemStateUpdater.writeBestAssignmentToLogger(responses[i]);
 
                         if (mode == TransportMode::Ped) {
                             processChoiceOnlyWalking(responses[i], stats[i], requestBatch[i].requestId, now);
@@ -418,7 +414,7 @@
 
                     modes[i] = riderModeChoice.chooseMode(requestBatch[i], responses[i]);
                     if (modes[i] != TransportMode::Taxi) {
-                        systemStateUpdater.writeBestAssignmentToLogger(responses[i], modes[i]);
+                        systemStateUpdater.writeBestAssignmentToLogger(responses[i]);
                         if (modes[i] == TransportMode::Ped) {
                             processChoiceOnlyWalking(responses[i], stats[i], requestBatch[i].requestId, now);
                         } else {
@@ -472,16 +468,12 @@
                 const auto iterationChooseAcceptedTime = iterationTimer.elapsed<std::chrono::nanoseconds>();
 
                 iterationTimer.restart();
-<<<<<<< HEAD
                 const auto acceptedResponses = IteratorRange(responses.begin() + firstFinishedTaxi, responses.end());
                 auto acceptedStats = IteratorRange(stats.begin() + firstFinishedTaxi, stats.end());
-=======
-                const auto acceptedResponses = IteratorRange(responses.begin() + firstAcc, responses.end());
                 for (const auto& resp: acceptedResponses) {
                     systemStateUpdater.writeBestAssignmentToLogger(resp);
                 }
-                auto acceptedStats = IteratorRange(stats.begin() + firstAcc, stats.end());
->>>>>>> f84ef77a
+
                 systemStateUpdater.insertBatchOfBestAssignments(acceptedResponses, acceptedStats, now, iteration);
                 updateSimulationForAssignmentBatch(acceptedResponses);
                 progressBar += numFinished;

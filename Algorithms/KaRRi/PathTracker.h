--- conflicted
+++ resolved
@@ -120,23 +120,11 @@
             const auto arrTime = routeState.schedArrTimesFor(veh.vehicleId)[0];
             const auto depTime = routeState.schedDepTimesFor(veh.vehicleId)[0];
 
-<<<<<<< HEAD
-            const auto &edgePathToStop = getEdgePathTo(idOfCompletedStop);
-=======
->>>>>>> 2b0818f8
             const auto &requestIdsAtStop = requestIdsAt(idOfCompletedStop);
             const auto &pdLocTypesAtStop = pdLocTypesAt(idOfCompletedStop);
             assert(requestIdsAtStop.size() == pdLocTypesAtStop.size());
             const auto numEvents = requestIdsAtStop.size();
             KASSERT(numEvents > 0, "No events at stop with id " << idOfCompletedStop, kassert::assert::light);
-
-            const auto stopCount = numCompletedStopsPerVeh[veh.vehicleId]++;
-
-            if (numEvents == 0) {
-                KASSERT(edgePathToStop.size() == 0, "No events (finished idling) but non-empty path!", kassert::assert::light);
-                invalidateDataFor(idOfCompletedStop);
-                return;
-            }
 
             const auto stopCount = numCompletedStopsPerVeh[veh.vehicleId]++;
             vehiclePathLogger << veh.vehicleId << ", " << stopCount << ", " << arrTime << ", " << depTime << ", ";
@@ -183,9 +171,6 @@
             }
             vehiclePathLogger << "\n";
 
-<<<<<<< HEAD
-            invalidateDataFor(idOfCompletedStop);
-=======
             if (!legPath.empty()) {
                 lastEdgeOfPrevLeg[veh.vehicleId] = legPath.back();
                 KASSERT(lastEdgeOfPrevLeg[veh.vehicleId] >= 0 &&
@@ -194,7 +179,6 @@
 
             invalidateEventDataFor(idOfCompletedStop);
             resetLocsOnCurLegFor(veh.vehicleId, stopLoc);
->>>>>>> 2b0818f8
         }
 
     private:

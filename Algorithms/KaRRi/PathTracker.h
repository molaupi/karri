/// ******************************************************************************
/// MIT License
///
/// Copyright (c) 2023 Moritz Laupichler <moritz.laupichler@kit.edu>
///
/// Permission is hereby granted, free of charge, to any person obtaining a copy
/// of this software and associated documentation files (the "Software"), to deal
/// in the Software without restriction, including without limitation the rights
/// to use, copy, modify, merge, publish, distribute, sublicense, and/or sell
/// copies of the Software, and to permit persons to whom the Software is
/// furnished to do so, subject to the following conditions:
///
/// The above copyright notice and this permission notice shall be included in all
/// copies or substantial portions of the Software.
///
/// THE SOFTWARE IS PROVIDED "AS IS", WITHOUT WARRANTY OF ANY KIND, EXPRESS OR
/// IMPLIED, INCLUDING BUT NOT LIMITED TO THE WARRANTIES OF MERCHANTABILITY,
/// FITNESS FOR A PARTICULAR PURPOSE AND NONINFRINGEMENT. IN NO EVENT SHALL THE
/// AUTHORS OR COPYRIGHT HOLDERS BE LIABLE FOR ANY CLAIM, DAMAGES OR OTHER
/// LIABILITY, WHETHER IN AN ACTION OF CONTRACT, TORT OR OTHERWISE, ARISING FROM,
/// OUT OF OR IN CONNECTION WITH THE SOFTWARE OR THE USE OR OTHER DEALINGS IN THE
/// SOFTWARE.
/// ******************************************************************************


#pragma once


#include <vector>
#include "Algorithms/KaRRi/BaseObjects/Request.h"
#include "DataStructures/Utilities/DynamicRagged2DArrays.h"
#include "Algorithms/KaRRi/RequestState/RequestState.h"
#include "Tools/Logging/NullLogger.h"
#include "Tools/Logging/LogManager.h"
#include "Algorithms/CH/CH.h"
#include "Algorithms/CH/CHPathUnpacker.h"

namespace karri {

    template<typename InputGraphT, typename CHEnvT, typename LoggerT = NullLogger>
    class PathTracker {

    public:

        explicit PathTracker(const InputGraphT &inputGraph, const CHEnvT &chEnv, const RequestState &requestState,
                             const RouteState &routeState, const Fleet &fleet) :
                inputGraph(inputGraph),
                requestState(requestState),
                routeState(routeState),
                ch(chEnv.getCH()),
                chQuery(chEnv.template getFullCHQuery<>()),
                pathUnpacker(ch),
                eventIndexRange(fleet.size(), {0, 0}),
                requestIds(),
                pdLocTypes(),
                locsInCurLegIndexRange(fleet.size(), {0, 0}),
                locsInCurLeg(),
                numCompletedStopsPerVeh(fleet.size(), 0),
                lastEdgeOfPrevLeg(fleet.size()),
                vehiclePathLogger(LogManager<LoggerT>::getLogger("vehpaths.csv",
                                                                 "vehicle_id, "
                                                                 "stop_number, "
                                                                 "arr_time, "
                                                                 "dep_time, "
                                                                 "events, "
                                                                 "osm_node_ids_path_to_stop, "
                                                                 "lat_lng_path_to_stop,"
                                                                 "graph_edge_ids_to_stop\n")) {
            for (const auto &veh: fleet) {
                lastEdgeOfPrevLeg[veh.vehicleId] = veh.initialLocation;
                KASSERT(lastEdgeOfPrevLeg[veh.vehicleId] > 0 &&
                        lastEdgeOfPrevLeg[veh.vehicleId] < inputGraph.numEdges(), "", kassert::assert::light);
                resetLocsOnCurLegFor(veh.vehicleId, veh.initialLocation);
            }
        }

        // Store a location along a vehicle's current route leg that is needed for reconstructing the path of the leg
        // later.
        // Ordinarily, a route only has a single location along its current leg, namely the location of the previous
        // stop.
        // However, if a vehicle is rerouted at its current location, the location of its previous stop (stop 0) is
        // changed to its current location in the route state. In order to later be able to reconstruct the full path
        // including the route from the old stop 0 to the current location, we need to store the old location of
        // stop 0. This may happen multiple times before finally reaching stop 1 and logging the route leg, so we
        // store a list of stop locations that the vehicle visited in its current leg.
        void registerLocAlongCurrentLeg(const int vehId, const int loc) {
            assert(vehId >= 0);
            assert(vehId < locsInCurLegIndexRange.size());
            const auto range = locsInCurLegIndexRange[vehId];
            int curNumLocsOnLeg = range.end - range.start;
            stableInsertion(vehId, curNumLocsOnLeg, loc, locsInCurLegIndexRange, locsInCurLeg);
        }


        // Updates paths of vehicle for best assignment of pickup and dropoff into the vehicle path.
        // Needs to be called after the insertion is performed on routeState.
        void registerPdEventsForBestAssignment(const int pickupIndexAfterInsertion,
                                               const int dropoffIndexAfterInsertion) {
            const auto &asgn = requestState.getBestAssignment();
            assert(asgn.vehicle);
            const auto vehId = asgn.vehicle->vehicleId;
            const auto &stopIds = routeState.stopIdsFor(vehId);

            if (routeState.getMaxStopId() >= eventIndexRange.size()) {
                eventIndexRange.resize(routeState.getMaxStopId() + 1, {0, 0});
                locsInCurLegIndexRange.resize(routeState.getMaxStopId() + 1, {0, 0});
            }

            registerNewPDLocAtStop(stopIds[pickupIndexAfterInsertion], requestState.originalRequest.requestId, PICKUP);
            registerNewPDLocAtStop(stopIds[dropoffIndexAfterInsertion], requestState.originalRequest.requestId,
                                   DROPOFF);
        }


        // Called when a vehicle completes a stop and thus has performed all pickups and dropoffs at the stop.
        // Logs the completed stop along with the previous leg of the vehicle path.
        void logCompletedStop(const Vehicle &veh) {
            const auto idOfCompletedStop = routeState.stopIdsFor(veh.vehicleId)[0];
            const auto stopLoc = routeState.stopLocationsFor(veh.vehicleId)[0];
            const auto arrTime = routeState.schedArrTimesFor(veh.vehicleId)[0];
            const auto depTime = routeState.schedDepTimesFor(veh.vehicleId)[0];

            const auto &requestIdsAtStop = requestIdsAt(idOfCompletedStop);
            const auto &pdLocTypesAtStop = pdLocTypesAt(idOfCompletedStop);
            assert(requestIdsAtStop.size() == pdLocTypesAtStop.size());
            const auto numEvents = requestIdsAtStop.size();
            KASSERT(numEvents > 0, "No events at stop with id " << idOfCompletedStop, kassert::assert::light);
<<<<<<< HEAD

//            if (numEvents == 0) {
//                KASSERT(edgePathToStop.size() == 0, "No events (finished idling) but non-empty path!",
//                        kassert::assert::light);
//                invalidateDataFor(idOfCompletedStop);
//                return;
//            }
=======
>>>>>>> 12da1307

            const auto stopCount = numCompletedStopsPerVeh[veh.vehicleId]++;

            vehiclePathLogger << veh.vehicleId << ", " << stopCount << ", " << arrTime << ", " << depTime << ", ";
            for (int i = 0; i < numEvents; ++i) {
                const auto typeStr = pdLocTypesAtStop[i] == PICKUP ? "pickup" : "dropoff";
                vehiclePathLogger << "(" << requestIdsAtStop[i] << " - " << typeStr << ")";
                if (i < numEvents - 1) vehiclePathLogger << " : ";
            }
            vehiclePathLogger << ", ";

            reconstructPathOfRouteLeg(veh.vehicleId); // Writes path into legPath

            KASSERT(legPath.size() == 0 || legPath[legPath.size() - 1] == stopLoc, "", kassert::assert::light);

            int prevVertex = inputGraph.edgeHead(lastEdgeOfPrevLeg[veh.vehicleId]);
            unused(prevVertex);
            for (int i = 0; i < legPath.size(); ++i) {
                const auto e = legPath[i];
                KASSERT(inputGraph.edgeTail(e) == prevVertex, "", kassert::assert::light);
                const auto head = inputGraph.edgeHead(e);
                const auto osmNodeId = inputGraph.osmNodeId(head);
                vehiclePathLogger << osmNodeId << (i < legPath.size() - 1 ? " : " : ", ");
                prevVertex = head;
            }

            prevVertex = inputGraph.edgeHead(lastEdgeOfPrevLeg[veh.vehicleId]);
            for (int i = 0; i < legPath.size(); ++i) {
                const auto e = legPath[i];
                KASSERT(inputGraph.edgeTail(e) == prevVertex, "", kassert::assert::light);
                const auto head = inputGraph.edgeHead(e);
                const auto latLng = inputGraph.latLng(head);
                vehiclePathLogger << latLngForCsv(latLng) << (i < legPath.size() - 1 ? " : " : ", ");
                prevVertex = head;
            }

            prevVertex = inputGraph.edgeHead(lastEdgeOfPrevLeg[veh.vehicleId]);
            for (int i = 0; i < legPath.size(); ++i) {
                const auto e = legPath[i];
                KASSERT(inputGraph.edgeTail(e) == prevVertex, "", kassert::assert::light);
                vehiclePathLogger << e << (i < legPath.size() - 1 ? " : " : "\n");
                prevVertex = inputGraph.edgeHead(e);
            }

            if (!legPath.empty()) {
                lastEdgeOfPrevLeg[veh.vehicleId] = legPath.back();
                KASSERT(lastEdgeOfPrevLeg[veh.vehicleId] >= 0 &&
                        lastEdgeOfPrevLeg[veh.vehicleId] < inputGraph.numEdges(), "Last edge on leg path was " << legPath.back() << " while graph has only " << inputGraph.numEdges() << " edges.", kassert::assert::light);
            }

            invalidateEventDataFor(idOfCompletedStop);
            resetLocsOnCurLegFor(veh.vehicleId, stopLoc);
        }

    private:

        void reconstructPathOfRouteLeg(const int vehId) {
            // Called when departing stop 0, so we reconstruct the path of the leg to stop 0.
            const auto &stopLoc = routeState.stopLocationsFor(vehId)[0];
            legPath.clear();

            const auto &locsAlongLeg = locsAlongCurLegOf(vehId);
            for (int i = 0; i < locsAlongLeg.size() - 1; ++i) {
                const int fromLoc = locsAlongLeg[i];
                const int toLoc = locsAlongLeg[i + 1];
                computePathBetweenEdgesAndAppend(fromLoc, toLoc, legPath);
            }
            computePathBetweenEdgesAndAppend(locsAlongLeg[locsAlongLeg.size() - 1], stopLoc, legPath);
        }

        void computePathBetweenEdgesAndAppend(const int from, const int to, std::vector<int> &path) {
            if (from == to)
                return;
            const auto src = inputGraph.edgeHead(from);
            const auto tar = inputGraph.edgeTail(to);
            chQuery.run(ch.rank(src), ch.rank(tar));
            const auto &upPath = chQuery.getUpEdgePath();
            const auto &downPath = chQuery.getDownEdgePath();
            pathUnpacker.unpackUpDownPath(upPath, downPath, path);
            path.push_back(to);
        }

        ConstantVectorRange<int> locsAlongCurLegOf(const int vehId) const {
            assert(vehId >= 0);
            assert(vehId < locsInCurLegIndexRange.size());
            const auto start = locsInCurLegIndexRange[vehId].start;
            const auto end = locsInCurLegIndexRange[vehId].end;
            return {locsInCurLeg.begin() + start, locsInCurLeg.begin() + end};
        }

<<<<<<< HEAD
        bool isEdgeIncident(const int v, const int e) const {
            FORALL_INCIDENT_EDGES(inputGraph, v, inc) {
                if (inc == e)
                    return true;
            }
            return false;
        }

=======
>>>>>>> 12da1307
        ConstantVectorRange<int> requestIdsAt(const int stopId) const {
            assert(stopId >= 0);
            assert(stopId < eventIndexRange.size());
            const auto start = eventIndexRange[stopId].start;
            const auto end = eventIndexRange[stopId].end;
            return {requestIds.begin() + start, requestIds.begin() + end};
        }

        ConstantVectorRange<PDLocType> pdLocTypesAt(const int stopId) const {
            assert(stopId >= 0);
            assert(stopId < eventIndexRange.size());
            const auto start = eventIndexRange[stopId].start;
            const auto end = eventIndexRange[stopId].end;
            return {pdLocTypes.begin() + start, pdLocTypes.begin() + end};
        }

        void registerNewPDLocAtStop(const int stopId, const int requestId, const PDLocType type) {
            assert(stopId >= 0);
            assert(stopId < eventIndexRange.size());
            const auto idx = insertion(stopId, requestId, eventIndexRange, requestIds, pdLocTypes);
            pdLocTypes[idx] = type;
        }

        void invalidateEventDataFor(const int stopId) {
            assert(stopId >= 0);
            assert(stopId < eventIndexRange.size());
            removalOfAllCols(stopId, eventIndexRange, requestIds);
        }

        void resetLocsOnCurLegFor(const int vehId, const int stopLoc) {
            assert(vehId >= 0);
            assert(vehId < locsInCurLegIndexRange.size());
            removalOfAllCols(vehId, locsInCurLegIndexRange, locsInCurLeg);
            insertion(vehId, stopLoc, locsInCurLegIndexRange, locsInCurLeg);
        }

        const InputGraphT &inputGraph;
        const RequestState &requestState;
        const RouteState &routeState;

        const CH &ch;
        typename CHEnvT::template FullCHQuery<> chQuery;
        CHPathUnpacker pathUnpacker;


        std::vector<ValueBlockPosition> eventIndexRange;
        std::vector<int> requestIds;
        std::vector<PDLocType> pdLocTypes;

        std::vector<ValueBlockPosition> locsInCurLegIndexRange;
        std::vector<int> locsInCurLeg;

        std::vector<int> numCompletedStopsPerVeh;
        std::vector<int> lastEdgeOfPrevLeg;

        LoggerT &vehiclePathLogger;

<<<<<<< HEAD

=======
>>>>>>> 12da1307
        // Temporarily store paths for completed leg.
        std::vector<int> legPath;

    };

    struct NoOpPathTracker {

        void registerLocAlongCurrentLeg(const int, const int) {}

        void registerPdEventsForBestAssignment(const int, const int) {}

        void logCompletedStop(const Vehicle &) {}
    };
}<|MERGE_RESOLUTION|>--- conflicted
+++ resolved
@@ -125,16 +125,6 @@
             assert(requestIdsAtStop.size() == pdLocTypesAtStop.size());
             const auto numEvents = requestIdsAtStop.size();
             KASSERT(numEvents > 0, "No events at stop with id " << idOfCompletedStop, kassert::assert::light);
-<<<<<<< HEAD
-
-//            if (numEvents == 0) {
-//                KASSERT(edgePathToStop.size() == 0, "No events (finished idling) but non-empty path!",
-//                        kassert::assert::light);
-//                invalidateDataFor(idOfCompletedStop);
-//                return;
-//            }
-=======
->>>>>>> 12da1307
 
             const auto stopCount = numCompletedStopsPerVeh[veh.vehicleId]++;
 
@@ -225,17 +215,6 @@
             return {locsInCurLeg.begin() + start, locsInCurLeg.begin() + end};
         }
 
-<<<<<<< HEAD
-        bool isEdgeIncident(const int v, const int e) const {
-            FORALL_INCIDENT_EDGES(inputGraph, v, inc) {
-                if (inc == e)
-                    return true;
-            }
-            return false;
-        }
-
-=======
->>>>>>> 12da1307
         ConstantVectorRange<int> requestIdsAt(const int stopId) const {
             assert(stopId >= 0);
             assert(stopId < eventIndexRange.size());
@@ -293,10 +272,6 @@
 
         LoggerT &vehiclePathLogger;
 
-<<<<<<< HEAD
-
-=======
->>>>>>> 12da1307
         // Temporarily store paths for completed leg.
         std::vector<int> legPath;
 

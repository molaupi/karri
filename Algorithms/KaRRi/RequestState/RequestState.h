/// ******************************************************************************
/// MIT License
///
/// Copyright (c) 2023 Moritz Laupichler <moritz.laupichler@kit.edu>
///
/// Permission is hereby granted, free of charge, to any person obtaining a copy
/// of this software and associated documentation files (the "Software"), to deal
/// in the Software without restriction, including without limitation the rights
/// to use, copy, modify, merge, publish, distribute, sublicense, and/or sell
/// copies of the Software, and to permit persons to whom the Software is
/// furnished to do so, subject to the following conditions:
///
/// The above copyright notice and this permission notice shall be included in all
/// copies or substantial portions of the Software.
///
/// THE SOFTWARE IS PROVIDED "AS IS", WITHOUT WARRANTY OF ANY KIND, EXPRESS OR
/// IMPLIED, INCLUDING BUT NOT LIMITED TO THE WARRANTIES OF MERCHANTABILITY,
/// FITNESS FOR A PARTICULAR PURPOSE AND NONINFRINGEMENT. IN NO EVENT SHALL THE
/// AUTHORS OR COPYRIGHT HOLDERS BE LIABLE FOR ANY CLAIM, DAMAGES OR OTHER
/// LIABILITY, WHETHER IN AN ACTION OF CONTRACT, TORT OR OTHERWISE, ARISING FROM,
/// OUT OF OR IN CONNECTION WITH THE SOFTWARE OR THE USE OR OTHER DEALINGS IN THE
/// SOFTWARE.
/// ******************************************************************************


#pragma once


#include "Algorithms/KaRRi/BaseObjects/Request.h"
#include "Algorithms/KaRRi/Stats/PerformanceStats.h"
#include "Algorithms/KaRRi/Stats/OsmRoadCategoryStats.h"
#include "Algorithms/KaRRi/BaseObjects/Assignment.h"
#include "Algorithms/KaRRi/InputConfig.h"
#include "Tools/Simd/AlignedVector.h"
#include "DataStructures/Containers/Subset.h"
#include "Algorithms/KaRRi/CostCalculator.h"
#include "Algorithms/KaRRi/RequestState/FindPDLocsInRadiusQuery.h"

namespace karri {

// Holds information relating to a specific request like its pickups and dropoffs and the best known assignment.
    struct RequestState {

        RequestState(const CostCalculator &calculator)
                : originalRequest(),
                  directDistInFullVeh(-1),
                  minDirectPDDist(-1),
                  pickups(),
                  dropoffs(),
                  calculator(calculator) {}


        ~RequestState() {
            auto &roadCatLogger = LogManager<std::ofstream>::getLogger(karri::stats::OsmRoadCategoryStats::LOGGER_NAME,
                                                                       "type," +
                                                                       karri::stats::OsmRoadCategoryStats::getLoggerCols());
            roadCatLogger << "all_pd_locs, " << allPDLocsRoadCatStats.getLoggerRow() << "\n";
            roadCatLogger << "chosen_pd_locs, " << chosenPDLocsRoadCatStats.getLoggerRow() << "\n";
        }


        // Information about current request itself
        Request originalRequest;
        int directDistInFullVeh;
        int minDirectPDDist;

        std::vector<PDLoc> pickups;
        std::vector<PDLoc> dropoffs;

        int numPickups() const {
            return pickups.size();
        }

        int numDropoffs() const {
            return dropoffs.size();
        }

        // Shorthand for requestTime
        int now() const {
            return originalRequest.requestTime;
        }

        int getOriginalReqMaxTripTime() const {
<<<<<<< HEAD
            assert(directDistInFullVeh >= 0);
            return static_cast<int>(inputConfig.alpha * static_cast<double>(directDistInFullVeh)) + inputConfig.beta;
=======
            assert(originalReqDirectDist >= 0);
            return static_cast<int>(InputConfig::getInstance().alpha * static_cast<double>(originalReqDirectDist)) + InputConfig::getInstance().beta;
>>>>>>> c3f9d0e3
        }

        int getPassengerArrAtPickup(const int pickupId) const {
            assert(pickupId < numPickups());
            return originalRequest.requestTime + pickups[pickupId].walkingDist;
        }

        int getMaxPDTripTime(const int pickupId, const int dropoffId) const {
            assert(pickupId < numPickups() && dropoffId < numDropoffs());
            assert(directDistInFullVeh >= 0);
            return getOriginalReqMaxTripTime() - (pickups[pickupId].walkingDist + dropoffs[dropoffId].walkingDist);
        }

        int getMaxArrTimeAtDropoff(const int pickupId, const int dropoffId) const {
            assert(pickupId < numPickups() && dropoffId < numDropoffs());
            return getPassengerArrAtPickup(pickupId) + getMaxPDTripTime(pickupId, dropoffId);
        }

        int getMaxDepTimeAtPickup() const {
            return originalRequest.requestTime + InputConfig::getInstance().maxWaitTime;
        }

        // Information about best known assignment for current request

        const Assignment &getBestAssignment() const {
            return bestAssignment;
        }

        const int &getBestCost() const {
            return bestCost;
        }

        bool isNotUsingVehicleBest() const {
            return notUsingVehicleIsBest;
        }

        const int &getNotUsingVehicleDist() const {
            return notUsingVehicleDist;
        }

        bool tryAssignment(const Assignment &asgn) {
            const auto cost = calculator.calc(asgn, *this);
            return tryAssignmentWithKnownCost(asgn, cost);
        }

        bool tryAssignmentWithKnownCost(const Assignment &asgn, const int cost) {
            assert(calculator.calc(asgn, *this) == cost);

            if (cost < INFTY && (cost < bestCost || (cost == bestCost &&
                                    breakCostTie(asgn, bestAssignment)))) {

                bestAssignment = asgn;
                bestCost = cost;
                notUsingVehicleIsBest = false;
                notUsingVehicleDist = INFTY;
                return true;
            }
            return false;
        }

        void tryNotUsingVehicleAssignment(const int notUsingVehDist, const int travelTimeOfDestEdge) {
            const int cost = CostCalculator::calcCostForNotUsingVehicle(notUsingVehDist, travelTimeOfDestEdge, *this);
            if (cost < bestCost) {
                bestAssignment = Assignment();
                bestCost = cost;
                notUsingVehicleIsBest = true;
                notUsingVehicleDist = notUsingVehDist;
            }
        }

        stats::DispatchingPerformanceStats &stats() {
            return perfStats;
        }

        const stats::DispatchingPerformanceStats &stats() const {
            return perfStats;
        }

        stats::OsmRoadCategoryStats &allPDLocsRoadCategoryStats() {
            return allPDLocsRoadCatStats;
        }

        stats::OsmRoadCategoryStats &chosenPDLocsRoadCategoryStats() {
            return chosenPDLocsRoadCatStats;
        }

        void reset() {
            perfStats.clear();

            originalRequest = {};
            directDistInFullVeh = INFTY;
            minDirectPDDist = INFTY;
            pickups.clear();
            dropoffs.clear();

            bestAssignment = Assignment();
            bestCost = INFTY;
            notUsingVehicleIsBest = false;
            notUsingVehicleDist = INFTY;
        }

    private:

        stats::DispatchingPerformanceStats perfStats;
        stats::OsmRoadCategoryStats allPDLocsRoadCatStats;
        stats::OsmRoadCategoryStats chosenPDLocsRoadCatStats;

        const CostCalculator &calculator;

        // Information about best known assignment for current request
        Assignment bestAssignment;
        int bestCost;
        bool notUsingVehicleIsBest;
        int notUsingVehicleDist;
    };
}<|MERGE_RESOLUTION|>--- conflicted
+++ resolved
@@ -81,13 +81,8 @@
         }
 
         int getOriginalReqMaxTripTime() const {
-<<<<<<< HEAD
             assert(directDistInFullVeh >= 0);
-            return static_cast<int>(inputConfig.alpha * static_cast<double>(directDistInFullVeh)) + inputConfig.beta;
-=======
-            assert(originalReqDirectDist >= 0);
-            return static_cast<int>(InputConfig::getInstance().alpha * static_cast<double>(originalReqDirectDist)) + InputConfig::getInstance().beta;
->>>>>>> c3f9d0e3
+            return static_cast<int>(InputConfig::getInstance().alpha * static_cast<double>(directDistInFullVeh)) + InputConfig::getInstance().beta;
         }
 
         int getPassengerArrAtPickup(const int pickupId) const {

/// ******************************************************************************
/// MIT License
///
/// Copyright (c) 2023 Moritz Laupichler <moritz.laupichler@kit.edu>
///
/// Permission is hereby granted, free of charge, to any person obtaining a copy
/// of this software and associated documentation files (the "Software"), to deal
/// in the Software without restriction, including without limitation the rights
/// to use, copy, modify, merge, publish, distribute, sublicense, and/or sell
/// copies of the Software, and to permit persons to whom the Software is
/// furnished to do so, subject to the following conditions:
///
/// The above copyright notice and this permission notice shall be included in all
/// copies or substantial portions of the Software.
///
/// THE SOFTWARE IS PROVIDED "AS IS", WITHOUT WARRANTY OF ANY KIND, EXPRESS OR
/// IMPLIED, INCLUDING BUT NOT LIMITED TO THE WARRANTIES OF MERCHANTABILITY,
/// FITNESS FOR A PARTICULAR PURPOSE AND NONINFRINGEMENT. IN NO EVENT SHALL THE
/// AUTHORS OR COPYRIGHT HOLDERS BE LIABLE FOR ANY CLAIM, DAMAGES OR OTHER
/// LIABILITY, WHETHER IN AN ACTION OF CONTRACT, TORT OR OTHERWISE, ARISING FROM,
/// OUT OF OR IN CONNECTION WITH THE SOFTWARE OR THE USE OR OTHER DEALINGS IN THE
/// SOFTWARE.
/// ******************************************************************************


#pragma once

#include <vector>
#include <cstdint>
#include <Algorithms/KaRRi/BaseObjects//Request.h>
#include <random>
#include "Algorithms/Dijkstra/Dijkstra.h"
#include "DataStructures/Graph/Attributes/MapToEdgeInReducedVehAttribute.h"

namespace karri {


// This class finds every possible location suited for passenger pickups or dropoffs in a given radius around the
// origin or destination of a request. When queried, a local Dijkstra search bounded by the given radius is executed
// around the center point.
    template<typename PassengerGraphT, typename WeightT = TravelTimeAttribute>
    class FindPDLocsInRadiusQuery {

    private:
        struct StopWhenRadiusExceeded {
            StopWhenRadiusExceeded(const int radius) : radius(radius) {}

            template<typename DistLabelT, typename DistLabelContainerT>
            bool operator()(const int, DistLabelT &distToV, const DistLabelContainerT & /*distLabels*/) {
                return distToV[0] > radius;
            }

        private:
            const int radius;
        };

        struct RememberSearchSpace {

            RememberSearchSpace(std::vector<int> &searchSpace) : searchSpace(searchSpace) {}

            template<typename DistLabelT, typename DistLabelContT>
            bool operator()(const int v, DistLabelT &, const DistLabelContT &) {
                searchSpace.push_back(v);
                return false;
            }

        private:
            std::vector<int> &searchSpace;

        };

        using PickupSearch = Dijkstra<PassengerGraphT, WeightT, BasicLabelSet<0, ParentInfo::NO_PARENT_INFO>, StopWhenRadiusExceeded, RememberSearchSpace>;
        using DropoffSearch = Dijkstra<PassengerGraphT, WeightT, BasicLabelSet<0, ParentInfo::NO_PARENT_INFO>, StopWhenRadiusExceeded, RememberSearchSpace>;

    public:

        FindPDLocsInRadiusQuery(const PassengerGraphT &forwardPsgGraph,
                                const PassengerGraphT &reversePsgGraph,
                                std::vector<PDLoc> &pickups,
                                std::vector<PDLoc> &dropoffs)
                : forwardGraph(forwardPsgGraph),
                  reverseGraph(reversePsgGraph),
                  pickups(pickups),
                  dropoffs(dropoffs),
                  pickupSearch(forwardPsgGraph, {InputConfig::getInstance().pickupRadius},
                               {searchSpace}),
                  dropoffSearch(reversePsgGraph, {InputConfig::getInstance().dropoffRadius},
                                {searchSpace}),
                  searchSpace(),
                  rand(seed) {}

        // Pickups will be collected into the given pickups vector and dropoffs will be collected into the given dropoffs vector
        void findPDLocs(const int origin, const int destination) {
            KASSERT(origin < forwardGraph.numEdges() && destination < forwardGraph.numEdges());
            pickups.clear();
            dropoffs.clear();

            searchSpace.clear();
            auto headOfOriginEdge = forwardGraph.edgeHead(origin);
            pickupSearch.run(headOfOriginEdge);
            turnSearchSpaceIntoPickupLocations();

            searchSpace.clear();
            auto tailOfDestEdge = forwardGraph.edgeTail(destination);
            auto destOffset = forwardGraph.travelTime(destination);
            dropoffSearch.runWithOffset(tailOfDestEdge, destOffset);
            turnSearchSpaceIntoDropoffLocations();

            finalizePDLocs(origin, pickups, InputConfig::getInstance().maxNumPickups);
            finalizePDLocs(destination, dropoffs, InputConfig::getInstance().maxNumDropoffs);
        }

    private:

        void turnSearchSpaceIntoPickupLocations() {
            for (const auto &v: searchSpace) {
                const auto distToV = pickupSearch.getDistance(v);
<<<<<<< HEAD
                KASSERT(distToV <= inputConfig.pickupRadius);
                FORALL_INCIDENT_EDGES(forwardGraph, v, e) {
                    const int eInReducedVehGraph = forwardGraph.mapToEdgeInReducedVeh(e);
                    if (eInReducedVehGraph == MapToEdgeInReducedVehAttribute::defaultValue() ||
                        distToV + forwardGraph.travelTime(e) > inputConfig.pickupRadius)
=======
                assert(distToV <= InputConfig::getInstance().pickupRadius);
                FORALL_INCIDENT_EDGES(forwardGraph, v, e) {
                    const int eInVehGraph = forwardGraph.toCarEdge(e);
                    if (eInVehGraph == PsgEdgeToCarEdgeAttribute::defaultValue() ||
                        distToV + forwardGraph.travelTime(e) > InputConfig::getInstance().pickupRadius)
>>>>>>> c3f9d0e3
                        continue;

                    const int eInFullVehGraph = forwardGraph.mapToEdgeInFullVeh(e);
                    KASSERT(eInFullVehGraph != MapToEdgeInFullVehAttribute::defaultValue());
                    pickups.push_back(
                            {INVALID_ID, eInReducedVehGraph, eInFullVehGraph, e, distToV + forwardGraph.travelTime(e),
                             INFTY, INFTY});
                }
            }
        }

        void turnSearchSpaceIntoDropoffLocations() {
            for (const auto &v: searchSpace) {
                const auto distToV = dropoffSearch.getDistance(v);
<<<<<<< HEAD
                KASSERT(distToV <= inputConfig.dropoffRadius);
=======
                assert(distToV <= InputConfig::getInstance().dropoffRadius);
>>>>>>> c3f9d0e3
                FORALL_INCIDENT_EDGES(reverseGraph, v, e) {
                    const auto eInForwGraph = reverseGraph.edgeId(e);
                    const int eInReducedVehGraph = forwardGraph.mapToEdgeInReducedVeh(eInForwGraph);
                    if (eInReducedVehGraph == MapToEdgeInReducedVehAttribute::defaultValue())
                        continue;
                    const int eInFullVehGraph = forwardGraph.mapToEdgeInFullVeh(eInForwGraph);
                    KASSERT(eInFullVehGraph != MapToEdgeInFullVehAttribute::defaultValue());
                    dropoffs.push_back(
                            {INVALID_ID, eInReducedVehGraph, eInFullVehGraph, eInForwGraph, distToV, INFTY, INFTY});
                }
            }
        }

        void finalizePDLocs(const int centerInPsgGraph, std::vector<PDLoc> &pdLocs, const int maxNumber) {
            KASSERT(maxNumber > 0);
            // If center is accessible in reduced vehicle network, add center to PD locs
            const bool centerIsPdLoc = forwardGraph.mapToEdgeInReducedVeh(centerInPsgGraph) !=
                                       MapToEdgeInReducedVehAttribute::defaultValue();
            if (centerIsPdLoc) {
                const int nextSeqId = pdLocs.size();
                const int centerInRedVehGraph = forwardGraph.mapToEdgeInReducedVeh(centerInPsgGraph);
                const int centerInFullVehGraph = forwardGraph.mapToEdgeInFullVeh(centerInPsgGraph);
                KASSERT(centerInFullVehGraph != MapToEdgeInFullVehAttribute::defaultValue());
                pdLocs.push_back(
                        {nextSeqId, centerInRedVehGraph, centerInFullVehGraph, centerInPsgGraph, 0, INFTY, INFTY});
            }

            // Remove duplicates
            removeDuplicates(pdLocs);

            if (centerIsPdLoc) {
                // Make sure center is at beginning
                const int centerInRedVehGraph = forwardGraph.mapToEdgeInReducedVeh(centerInPsgGraph);
                auto centerIt = std::find_if(pdLocs.begin(), pdLocs.end(),
                                             [centerInRedVehGraph](const auto &h) { return h.loc == centerInRedVehGraph; });
                KASSERT(centerIt < pdLocs.end());
                const auto idx = centerIt - pdLocs.begin();
                std::swap(pdLocs[0], pdLocs[idx]);
            }

            if (maxNumber > 1 && pdLocs.size() > maxNumber) {
                // If there are more PD-locs than the maximum number, then we permute the PD-locs randomly and
                // use only the first maxNumber ones. We make sure that the center is included and stays at the
                // beginning of the PD-locs.
                const auto perm = Permutation::getRandomPermutation(pdLocs.size(), rand);
                perm.applyTo(pdLocs);
                std::swap(pdLocs[perm[0]], pdLocs[0]);
            }

            const int desiredSize = std::min(static_cast<int>(pdLocs.size()), maxNumber);
            pdLocs.resize(desiredSize);

            // Assign sequential ids
            for (int i = 0; i < pdLocs.size(); ++i) {
                pdLocs[i].id = i;
            }

            KASSERT(sanityCheckPDLocs(pdLocs, forwardGraph));
        }

        // Remove duplicate PDLocs.
        // Out of each set of PDLocs that have same location, we keep only the one with the shortest walking distance.
        static void removeDuplicates(std::vector<PDLoc> &pdLocs) {
            std::sort(pdLocs.begin(), pdLocs.end(), [](const auto &h1, const auto &h2) {
                return h1.loc < h2.loc || (h1.loc == h2.loc && h1.walkingDist < h2.walkingDist);
            });
            auto last = std::unique(pdLocs.begin(), pdLocs.end(), [](const auto &h1, const auto &h2) {
                return h1.loc == h2.loc;
            });
            pdLocs.erase(last, pdLocs.end());
        }

        static bool sanityCheckPDLocs(const std::vector<PDLoc> &pdLocs, const PassengerGraphT& psgGraph) {
            if (pdLocs.empty()) return false;
            for (int i = 0; i < pdLocs.size(); ++i) {
                if (pdLocs[i].id != i) return false;
                if (pdLocs[i].vehDistToCenter != INFTY) return false;
                if (pdLocs[i].vehDistFromCenter != INFTY) return false;
                if (psgGraph.mapToEdgeInReducedVeh(pdLocs[i].psgLoc) != pdLocs[i].loc) return false;
                if (psgGraph.mapToEdgeInFullVeh(pdLocs[i].psgLoc) != pdLocs[i].fullVehLoc) return false;
            }
            return true;
        }

        const PassengerGraphT &forwardGraph;
        const PassengerGraphT &reverseGraph;
        std::vector<PDLoc> &pickups;
        std::vector<PDLoc> &dropoffs;
        PickupSearch pickupSearch;
        DropoffSearch dropoffSearch;

        std::vector<int> searchSpace;

        static constexpr int seed = 42;
        std::minstd_rand rand;
    };
}<|MERGE_RESOLUTION|>--- conflicted
+++ resolved
@@ -115,19 +115,11 @@
         void turnSearchSpaceIntoPickupLocations() {
             for (const auto &v: searchSpace) {
                 const auto distToV = pickupSearch.getDistance(v);
-<<<<<<< HEAD
-                KASSERT(distToV <= inputConfig.pickupRadius);
+                KASSERT(distToV <= InputConfig::getInstance().pickupRadius);
                 FORALL_INCIDENT_EDGES(forwardGraph, v, e) {
                     const int eInReducedVehGraph = forwardGraph.mapToEdgeInReducedVeh(e);
                     if (eInReducedVehGraph == MapToEdgeInReducedVehAttribute::defaultValue() ||
-                        distToV + forwardGraph.travelTime(e) > inputConfig.pickupRadius)
-=======
-                assert(distToV <= InputConfig::getInstance().pickupRadius);
-                FORALL_INCIDENT_EDGES(forwardGraph, v, e) {
-                    const int eInVehGraph = forwardGraph.toCarEdge(e);
-                    if (eInVehGraph == PsgEdgeToCarEdgeAttribute::defaultValue() ||
                         distToV + forwardGraph.travelTime(e) > InputConfig::getInstance().pickupRadius)
->>>>>>> c3f9d0e3
                         continue;
 
                     const int eInFullVehGraph = forwardGraph.mapToEdgeInFullVeh(e);
@@ -142,11 +134,7 @@
         void turnSearchSpaceIntoDropoffLocations() {
             for (const auto &v: searchSpace) {
                 const auto distToV = dropoffSearch.getDistance(v);
-<<<<<<< HEAD
-                KASSERT(distToV <= inputConfig.dropoffRadius);
-=======
-                assert(distToV <= InputConfig::getInstance().dropoffRadius);
->>>>>>> c3f9d0e3
+                KASSERT(distToV <= InputConfig::getInstance().dropoffRadius);
                 FORALL_INCIDENT_EDGES(reverseGraph, v, e) {
                     const auto eInForwGraph = reverseGraph.edgeId(e);
                     const int eInReducedVehGraph = forwardGraph.mapToEdgeInReducedVeh(eInForwGraph);

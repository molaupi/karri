/// ******************************************************************************
/// MIT License
///
/// Copyright (c) 2023 Moritz Laupichler <moritz.laupichler@kit.edu>
///
/// Permission is hereby granted, free of charge, to any person obtaining a copy
/// of this software and associated documentation files (the "Software"), to deal
/// in the Software without restriction, including without limitation the rights
/// to use, copy, modify, merge, publish, distribute, sublicense, and/or sell
/// copies of the Software, and to permit persons to whom the Software is
/// furnished to do so, subject to the following conditions:
///
/// The above copyright notice and this permission notice shall be included in all
/// copies or substantial portions of the Software.
///
/// THE SOFTWARE IS PROVIDED "AS IS", WITHOUT WARRANTY OF ANY KIND, EXPRESS OR
/// IMPLIED, INCLUDING BUT NOT LIMITED TO THE WARRANTIES OF MERCHANTABILITY,
/// FITNESS FOR A PARTICULAR PURPOSE AND NONINFRINGEMENT. IN NO EVENT SHALL THE
/// AUTHORS OR COPYRIGHT HOLDERS BE LIABLE FOR ANY CLAIM, DAMAGES OR OTHER
/// LIABILITY, WHETHER IN AN ACTION OF CONTRACT, TORT OR OTHERWISE, ARISING FROM,
/// OUT OF OR IN CONNECTION WITH THE SOFTWARE OR THE USE OR OTHER DEALINGS IN THE
/// SOFTWARE.
/// ******************************************************************************


#pragma once
namespace karri {

// Initializes the request state for a new request.
    template<typename VehInputGraphT,
            typename PsgInputGraphT,
            typename VehCHEnvT,
            typename PsgCHEnvT,
            typename VehicleToPDLocQueryT>
    class RequestStateInitializer {

    public:
        RequestStateInitializer(const VehInputGraphT &vehInputGraph, const PsgInputGraphT &psgInputGraph,
                                const VehCHEnvT &vehChEnv, const PsgCHEnvT &psgChEnv,
                                RequestState &requestState,
                                VehicleToPDLocQueryT &vehicleToPdLocQuery)
                : vehInputGraph(vehInputGraph), psgInputGraph(psgInputGraph),
                  revPsgGraph(psgInputGraph.getReverseGraph()),
                  vehCh(vehChEnv.getCH()), psgCh(psgChEnv.getCH()),
                  vehChQuery(vehChEnv.template getFullCHQuery<>()), psgChQuery(psgChEnv.template getFullCHQuery<>()),
                  requestState(requestState),
                  findPdLocsInRadiusQuery(psgInputGraph, revPsgGraph, requestState.pickups,
                                          requestState.dropoffs),
                  vehicleToPdLocQuery(vehicleToPdLocQuery) {}


        void initializeRequestState(const Request &req) {
            Timer timer;

            requestState.reset();

            requestState.originalRequest = req;

            assert(psgInputGraph.toCarEdge(vehInputGraph.toPsgEdge(req.origin)) == req.origin);
            const auto originInPsgGraph = vehInputGraph.toPsgEdge(req.origin);

            assert(psgInputGraph.toCarEdge(vehInputGraph.toPsgEdge(req.destination)) == req.destination);
            const auto destInPsgGraph = vehInputGraph.toPsgEdge(req.destination);

            int numVerticesVisitedPickups = 0;
            int numVerticesVisitedDropoffs = 0;
            tbb::parallel_invoke([this, originInPsgGraph, &numVerticesVisitedPickups] {
                                     findPdLocsInRadiusQuery.findPickups(originInPsgGraph, numVerticesVisitedPickups);
                                 },
                                 [this, destInPsgGraph, &numVerticesVisitedDropoffs] {
                                     findPdLocsInRadiusQuery.findDropoffs(destInPsgGraph, numVerticesVisitedDropoffs);
                                 });

            const auto findHaltingSpotsTime = timer.elapsed<std::chrono::nanoseconds>();
            requestState.stats().initializationStats.findPDLocsInRadiusTime = findHaltingSpotsTime;
            requestState.stats().initializationStats.numVerticesVisitedPickups = numVerticesVisitedPickups;
            requestState.stats().initializationStats.numVerticesVisitedDropoffs = numVerticesVisitedDropoffs;
            requestState.stats().numPickups = requestState.numPickups();
            requestState.stats().numDropoffs = requestState.numDropoffs();

            timer.restart();

            // Precalculate the vehicle distances from pickups to origin and from destination to dropoffs for upper bounds on PD distances
            tbb::parallel_invoke([this] { vehicleToPdLocQuery.runReverse(requestState.pickups); },
                                 [this] { vehicleToPdLocQuery.runForward(requestState.dropoffs); });

            const auto findVehicleToPdLocsDistancesTime = timer.elapsed<std::chrono::nanoseconds>();
            requestState.stats().initializationStats.findVehicleToPdLocsDistancesTime = findVehicleToPdLocsDistancesTime;

            // Log road categories of PDLocs
            for (const auto &p: requestState.pickups)
                requestState.allPDLocsRoadCategoryStats().incCountForCat(vehInputGraph.osmRoadCategory(p.loc));
            for (const auto &d: requestState.dropoffs)
                requestState.allPDLocsRoadCategoryStats().incCountForCat(vehInputGraph.osmRoadCategory(d.loc));

            const auto findHaltingSpotsTime = timer.elapsed<std::chrono::nanoseconds>();
            requestState.stats().initializationStats.findPDLocsInRadiusTime = findHaltingSpotsTime;
            requestState.stats().numPickups = requestState.numPickups();
            requestState.stats().numDropoffs = requestState.numDropoffs();
            timer.restart();

<<<<<<< HEAD
=======
            // Precalculate the vehicle distances from pickups to origin and from destination to dropoffs for upper bounds on PD distances
            vehicleToPdLocQuery.runReverse(requestState.pickups);
            vehicleToPdLocQuery.runForward(requestState.dropoffs);

            const auto findVehicleToPdLocsDistancesTime = timer.elapsed<std::chrono::nanoseconds>();
            requestState.stats().initializationStats.findVehicleToPdLocsDistancesTime = findVehicleToPdLocsDistancesTime;

>>>>>>> 751df993
            // Calculate the direct distance between the requests origin and destination
            timer.restart();
            const auto source = vehCh.rank(vehInputGraph.edgeHead(req.origin));
            const auto target = vehCh.rank(vehInputGraph.edgeTail(req.destination));
            vehChQuery.run(source, target);
            requestState.originalReqDirectDist = vehChQuery.getDistance() + vehInputGraph.travelTime(req.destination);

            const auto directSearchTime = timer.elapsed<std::chrono::nanoseconds>();
            requestState.stats().initializationStats.computeODDistanceTime = directSearchTime;


            if (!InputConfig::getInstance().alwaysUseVehicle) {
                // Try pseudo-assignment for passenger walking to destination without using vehicle
                timer.restart();

                const int originHeadRank = psgCh.rank(psgInputGraph.edgeHead(requestState.pickups[0].psgLoc));
                const int destTailRank = psgCh.rank(psgInputGraph.edgeTail(requestState.dropoffs[0].psgLoc));
                const int destOffset = psgInputGraph.travelTime(requestState.dropoffs[0].psgLoc);
                psgChQuery.run(originHeadRank, destTailRank);
                const auto totalDist = psgChQuery.getDistance() + destOffset;
                requestState.tryNotUsingVehicleAssignment(totalDist, destOffset);

                const auto notUsingVehiclesTime = timer.elapsed<std::chrono::nanoseconds>();
                requestState.stats().initializationStats.notUsingVehicleTime = notUsingVehiclesTime;
            }
        }


    private:

        using VehCHQuery = typename VehCHEnvT::template FullCHQuery<>;
        using PsgCHQuery = typename PsgCHEnvT::template FullCHQuery<>;

        const VehInputGraphT &vehInputGraph;
        const PsgInputGraphT &psgInputGraph;
        PsgInputGraphT revPsgGraph;
        const CH &vehCh;
        const CH &psgCh;
        VehCHQuery vehChQuery;
        PsgCHQuery psgChQuery;

        RequestState &requestState;

        FindPDLocsInRadiusQuery<PsgInputGraphT> findPdLocsInRadiusQuery;
        VehicleToPDLocQueryT &vehicleToPdLocQuery;

    };
}<|MERGE_RESOLUTION|>--- conflicted
+++ resolved
@@ -93,22 +93,6 @@
             for (const auto &d: requestState.dropoffs)
                 requestState.allPDLocsRoadCategoryStats().incCountForCat(vehInputGraph.osmRoadCategory(d.loc));
 
-            const auto findHaltingSpotsTime = timer.elapsed<std::chrono::nanoseconds>();
-            requestState.stats().initializationStats.findPDLocsInRadiusTime = findHaltingSpotsTime;
-            requestState.stats().numPickups = requestState.numPickups();
-            requestState.stats().numDropoffs = requestState.numDropoffs();
-            timer.restart();
-
-<<<<<<< HEAD
-=======
-            // Precalculate the vehicle distances from pickups to origin and from destination to dropoffs for upper bounds on PD distances
-            vehicleToPdLocQuery.runReverse(requestState.pickups);
-            vehicleToPdLocQuery.runForward(requestState.dropoffs);
-
-            const auto findVehicleToPdLocsDistancesTime = timer.elapsed<std::chrono::nanoseconds>();
-            requestState.stats().initializationStats.findVehicleToPdLocsDistancesTime = findVehicleToPdLocsDistancesTime;
-
->>>>>>> 751df993
             // Calculate the direct distance between the requests origin and destination
             timer.restart();
             const auto source = vehCh.rank(vehInputGraph.edgeHead(req.origin));

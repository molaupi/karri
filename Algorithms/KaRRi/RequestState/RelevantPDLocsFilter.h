/// ******************************************************************************
/// MIT License
///
/// Copyright (c) 2023 Moritz Laupichler <moritz.laupichler@kit.edu>
///
/// Permission is hereby granted, free of charge, to any person obtaining a copy
/// of this software and associated documentation files (the "Software"), to deal
/// in the Software without restriction, including without limitation the rights
/// to use, copy, modify, merge, publish, distribute, sublicense, and/or sell
/// copies of the Software, and to permit persons to whom the Software is
/// furnished to do so, subject to the following conditions:
///
/// The above copyright notice and this permission notice shall be included in all
/// copies or substantial portions of the Software.
///
/// THE SOFTWARE IS PROVIDED "AS IS", WITHOUT WARRANTY OF ANY KIND, EXPRESS OR
/// IMPLIED, INCLUDING BUT NOT LIMITED TO THE WARRANTIES OF MERCHANTABILITY,
/// FITNESS FOR A PARTICULAR PURPOSE AND NONINFRINGEMENT. IN NO EVENT SHALL THE
/// AUTHORS OR COPYRIGHT HOLDERS BE LIABLE FOR ANY CLAIM, DAMAGES OR OTHER
/// LIABILITY, WHETHER IN AN ACTION OF CONTRACT, TORT OR OTHERWISE, ARISING FROM,
/// OUT OF OR IN CONNECTION WITH THE SOFTWARE OR THE USE OR OTHER DEALINGS IN THE
/// SOFTWARE.
/// ******************************************************************************


#pragma once

#include "Algorithms/KaRRi/RequestState/RelevantPDLocs.h"

namespace karri {

// Filters information about feasible distances found by elliptic BCH searches to pickups/dropoffs that are relevant
// for certain stops by considering the leeway and the current best known assignment cost.
    template<typename FeasibleDistancesT, typename InputGraphT, typename CHEnvT>
    class RelevantPDLocsFilter {

    public:

        RelevantPDLocsFilter(const Fleet &fleet, const CostCalculator &calculator,
                             RequestState &requestState, const RouteState &routeState,
                             const FeasibleDistancesT &feasiblePickupDistances,
                             const FeasibleDistancesT &feasibleDropoffDistances,
                             RelevantPDLocs &relOrdinaryPickups, RelevantPDLocs &relOrdinaryDropoffs,
                             RelevantPDLocs &relPickupsBeforeNextStop, RelevantPDLocs &relDropoffsBeforeNextStop)
                : fleet(fleet),
                  calculator(calculator),
                  requestState(requestState),
                  routeState(routeState),
                  feasiblePickupDistances(feasiblePickupDistances),
                  feasibleDropoffDistances(feasibleDropoffDistances),
                  relOrdinaryPickups(relOrdinaryPickups),
                  relOrdinaryDropoffs(relOrdinaryDropoffs),
                  relPickupsBeforeNextStop(relPickupsBeforeNextStop),
                  relDropoffsBeforeNextStop(relDropoffsBeforeNextStop) {}


        void filterOrdinary() {
            Timer timer;

            const int numRelStopsForPickups = filterOrdinaryPickups();
            const int numRelStopsForDropoffs = filterOrdinaryDropoffs();

            const int64_t time = timer.elapsed<std::chrono::nanoseconds>();
            requestState.stats().ordAssignmentsStats.filterRelevantPDLocsTime += time;
            requestState.stats().ordAssignmentsStats.numRelevantStopsForPickups += numRelStopsForPickups;
            requestState.stats().ordAssignmentsStats.numRelevantStopsForDropoffs += numRelStopsForDropoffs;
        }

        int filterOrdinaryPickups() {
            return filter<false, false>(feasiblePickupDistances, relOrdinaryPickups, requestState.numPickups());
        }

        int filterOrdinaryDropoffs() {
            return filter<false, true>(feasibleDropoffDistances, relOrdinaryDropoffs, requestState.numDropoffs());
        }

        void filterBeforeNextStop() {
            Timer timer;

            const int numRelStopsForPickups = filterPickupsBeforeNextStop();
            const int numRelStopsForDropoffs = filterDropoffsBeforeNextStop();

            const int64_t time = timer.elapsed<std::chrono::nanoseconds>();
            requestState.stats().pbnsAssignmentsStats.filterRelevantPDLocsTime += time;
            requestState.stats().pbnsAssignmentsStats.numRelevantStopsForPickups += numRelStopsForPickups;
            requestState.stats().pbnsAssignmentsStats.numRelevantStopsForDropoffs += numRelStopsForDropoffs;
        }

        int filterPickupsBeforeNextStop() {
            return filter<true, false>(feasiblePickupDistances, relPickupsBeforeNextStop, requestState.numPickups());
        }

        int filterDropoffsBeforeNextStop() {
            return filter<true, true>(feasibleDropoffDistances, relDropoffsBeforeNextStop, requestState.numDropoffs());
        }

    private:


        template<bool beforeNextStop, bool isDropoff>
        int filter(const FeasibleDistancesT &feasible, RelevantPDLocs &rel, const int numPDLocs) {

            // For each stop s, prune the pickups and dropoffs deemed relevant for an ordinary assignment after s by
            // checking them against constraints and lower bounds.
            using namespace time_utils;

            int numStopsRelevant = 0;

            rel.relevantSpots.clear();
            rel.vehiclesWithRelevantSpots.clear();


            const auto &vehiclesWithFeasibleDistances = feasible.getVehiclesWithRelevantPDLocs();

            for (int vehId = 0; vehId < fleet.size(); ++vehId) {
                const auto &veh = fleet[vehId];
                rel.startOfRelevantPDLocs[vehId] = rel.relevantSpots.size();
                rel.startOfRelevantPDLocs[vehId] = rel.relevantSpots.size();

                if (!vehiclesWithFeasibleDistances.contains(vehId))
                    continue;

                const auto &numStops = routeState.numStopsOf(vehId);
                const auto &stopIds = routeState.stopIdsFor(vehId);
                const auto &occupancies = routeState.occupanciesFor(vehId);

                if (numStops <= 1)
                    continue;

                // Track relevant PD locs for each stop in the relevant PD locs data structure.
                // Entries are ordered by vehicle and by stop.
                const int beginStopIdx = beforeNextStop ? 0 : 1;
                const int endStopIdx = beforeNextStop ? 1 : (isDropoff ? numStops : numStops - 1);
                for (int i = beginStopIdx; i < endStopIdx; ++i) {

                    if ((!isDropoff || beforeNextStop) &&
                        occupancies[i] + requestState.originalRequest.numRiders > veh.capacity)
                        continue;

                    const auto &stopId = stopIds[i];

                    // Insert entries at this stop
                    if (feasible.hasPotentiallyRelevantPDLocs(stopId)) {
                        assert(vehiclesWithFeasibleDistances.contains(vehId));

                        // Check with lower bounds on dist to and from PD loc whether this stop needs to be regarded
                        const int minDistToPDLoc = feasible.minDistToRelevantPDLocsFor(stopId);
                        const int minDistFromPDLoc = feasible.minDistFromPDLocToNextStopOf(stopId);

                        // Compute lower bound cost based on whether we are dealing with pickups or dropoffs
                        int minCost;
                        if constexpr (isDropoff) {
                            minCost = getMinCostForDropoff(fleet[vehId], i, minDistToPDLoc, minDistFromPDLoc);
                        } else {
                            minCost = getMinCostForPickup(fleet[vehId], i, minDistToPDLoc, minDistFromPDLoc);
                        }

                        if (minCost <= requestState.getBestCost()) {

                            ++numStopsRelevant;
                            // Check each PD loc
                            const auto &distsToPDLocs = feasible.distancesToRelevantPDLocsFor(stopId);
                            const auto &distsFromPDLocs = feasible.distancesFromRelevantPDLocsToNextStopOf(stopId);
                            for (unsigned int id = 0; id < numPDLocs; ++id) {
                                const auto &distToPDLoc = distsToPDLocs[id];
                                const auto &distFromPDLoc = distsFromPDLocs[id];

                                bool isRelevant;
                                if constexpr (isDropoff) {
                                    isRelevant = isDropoffRelevant(fleet[vehId], i, id, distToPDLoc, distFromPDLoc);
                                } else {
                                    isRelevant = isPickupRelevant(fleet[vehId], i, id, distToPDLoc, distFromPDLoc);
                                }

                                if (isRelevant) {
                                    rel.relevantSpots.push_back({i, id, distToPDLoc, distFromPDLoc});
                                }
                            }
                        }
                    }
                }

                // If vehicle has at least one stop with relevant PD loc, add the vehicle
                if (rel.relevantSpots.size() > rel.startOfRelevantPDLocs[vehId])
                    rel.vehiclesWithRelevantSpots.insert(vehId);
            }

            rel.startOfRelevantPDLocs[fleet.size()] = rel.relevantSpots.size();

            assert(std::all_of(rel.relevantSpots.begin(), rel.relevantSpots.end(),
                               [&](const auto &h) {
                                   return h.distToPDLoc < INFTY && h.distFromPDLocToNextStop < INFTY;
                               }));

            return numStopsRelevant;
        }

        inline bool isPickupRelevant(const Vehicle &veh, const int stopIndex, const unsigned int pickupId,
                                     const int distFromStopToPickup,
                                     const int distFromPickupToNextStop) const {
            using namespace time_utils;

            const int &vehId = veh.vehicleId;

            assert(routeState.occupanciesFor(vehId)[stopIndex] + requestState.originalRequest.numRiders <=
                   veh.capacity);
            if (distFromStopToPickup >= INFTY || distFromPickupToNextStop >= INFTY)
                return false;

            assert(distFromStopToPickup + distFromPickupToNextStop >=
                   calcLengthOfLegStartingAt(stopIndex, vehId, routeState));

            const auto &p = requestState.pickups[pickupId];

<<<<<<< HEAD
            const auto depTimeAtPickup = getActualDepTimeAtPickup(vehId, requestState.now(), stopIndex,
                                                                  distFromStopToPickup, p.loc,
                                                                  requestState.getPassengerArrAtPickup(p.id),
                                                                  routeState, inputConfig);
=======
            const auto depTimeAtPickup = getActualDepTimeAtPickup(vehId, stopIndex, distFromStopToPickup, p,
                                                                  requestState, routeState);
>>>>>>> 07be1fe6
            const auto initialPickupDetour = calcInitialPickupDetour(vehId, stopIndex, INVALID_INDEX, depTimeAtPickup,
                                                                     distFromPickupToNextStop, requestState,
                                                                     routeState);

            if (doesPickupDetourViolateHardConstraints(veh, requestState, stopIndex, initialPickupDetour, routeState))
                return false;


            const int curKnownCost = calculator.calcMinKnownPickupSideCost(veh, stopIndex, initialPickupDetour,
                                                                           p.walkingDist, depTimeAtPickup,
                                                                           requestState);

            // If cost for only pickup side is already worse than best known cost for a whole assignment, then
            // this pickup is not relevant at this stop.
            if (curKnownCost > requestState.getBestCost())
                return false;

            return true;
        }

        inline bool isDropoffRelevant(const Vehicle &veh, const int stopIndex, const unsigned int dropoffId,
                                      const int distFromStopToDropoff,
                                      const int distFromDropoffToNextStop) {
            using namespace time_utils;

            const int &vehId = veh.vehicleId;
            const auto &d = requestState.dropoffs[dropoffId];

            // If this is the last stop in the route, we only consider this dropoff for ordinary assignments if it is at the
            // last stop. Similarly, if the vehicle is full after this stop, we can't perform the dropoff here unless the
            // dropoff coincides with the stop. A dropoff at an existing stop causes no detour, so it is always relevant.
            const auto &numStops = routeState.numStopsOf(vehId);
            const auto &occupancy = routeState.occupanciesFor(vehId)[stopIndex];
            const auto &stopLocations = routeState.stopLocationsFor(vehId);
            assert(d.loc != stopLocations[stopIndex] || distFromStopToDropoff == 0);
            if (stopIndex == numStops - 1 || occupancy + requestState.originalRequest.numRiders > veh.capacity)
                return d.loc == stopLocations[stopIndex];

            if (stopLocations[stopIndex + 1] == d.loc)
                return false;

            if (distFromStopToDropoff >= INFTY || distFromDropoffToNextStop >= INFTY)
                return false;

            const bool isDropoffAtExistingStop = d.loc == stopLocations[stopIndex];
            const int initialDropoffDetour = calcInitialDropoffDetour(vehId, stopIndex, distFromStopToDropoff,
                                                                      distFromDropoffToNextStop,
                                                                      isDropoffAtExistingStop,
                                                                      routeState);
            assert(initialDropoffDetour >= 0);
            if (doesDropoffDetourViolateHardConstraints(veh, requestState, stopIndex, initialDropoffDetour,
                                                        routeState))
                return false;

            const int curMinCost = calculator.calcMinKnownDropoffSideCost(veh, stopIndex, initialDropoffDetour,
                                                                          d.walkingDist, requestState);

            // If cost for only dropoff side is already worse than best known cost for a whole assignment, then
            // this dropoff is not relevant at this stop.
            if (curMinCost > requestState.getBestCost())
                return false;

            return true;
        }

        inline int getMinCostForPickup(const Vehicle &veh, const int stopIndex, const int minDistToPickup,
                                       const int minDistFromPickup) const {
            using namespace time_utils;
            const int minVehDepTimeAtPickup =
                    getVehDepTimeAtStopForRequest(veh.vehicleId, stopIndex, requestState.now(), routeState) +
                    minDistToPickup;
            const int minDepTimeAtPickup = std::max(requestState.originalRequest.minDepTime, minVehDepTimeAtPickup);
            int minInitialPickupDetour = calcInitialPickupDetour(veh.vehicleId, stopIndex, INVALID_INDEX,
                                                                 minDepTimeAtPickup, minDistFromPickup, requestState,
                                                                 routeState);
            minInitialPickupDetour = std::max(minInitialPickupDetour, 0);
            return calculator.calcMinKnownPickupSideCost(veh, stopIndex, minInitialPickupDetour, 0, minDepTimeAtPickup,
                                                         requestState);
        }

        inline int getMinCostForDropoff(const Vehicle &veh, const int stopIndex, const int minDistToDropoff,
                                        const int minDistFromDropoff) const {
            using namespace time_utils;
            int minInitialDropoffDetour = calcInitialDropoffDetour(veh.vehicleId, stopIndex, minDistToDropoff,
                                                                   minDistFromDropoff, false, routeState);
            minInitialDropoffDetour = std::max(minInitialDropoffDetour, 0);
            return calculator.calcMinKnownDropoffSideCost(veh, stopIndex, minInitialDropoffDetour, 0, requestState);
        }


        const Fleet &fleet;
        const CostCalculator &calculator;
        RequestState &requestState;
        const RouteState &routeState;

        const FeasibleDistancesT &feasiblePickupDistances;
        const FeasibleDistancesT &feasibleDropoffDistances;

        RelevantPDLocs &relOrdinaryPickups;
        RelevantPDLocs &relOrdinaryDropoffs;
        RelevantPDLocs &relPickupsBeforeNextStop;
        RelevantPDLocs &relDropoffsBeforeNextStop;
    };
}<|MERGE_RESOLUTION|>--- conflicted
+++ resolved
@@ -212,15 +212,11 @@
 
             const auto &p = requestState.pickups[pickupId];
 
-<<<<<<< HEAD
             const auto depTimeAtPickup = getActualDepTimeAtPickup(vehId, requestState.now(), stopIndex,
                                                                   distFromStopToPickup, p.loc,
                                                                   requestState.getPassengerArrAtPickup(p.id),
-                                                                  routeState, inputConfig);
-=======
-            const auto depTimeAtPickup = getActualDepTimeAtPickup(vehId, stopIndex, distFromStopToPickup, p,
-                                                                  requestState, routeState);
->>>>>>> 07be1fe6
+                                                                  routeState);
+
             const auto initialPickupDetour = calcInitialPickupDetour(vehId, stopIndex, INVALID_INDEX, depTimeAtPickup,
                                                                      distFromPickupToNextStop, requestState,
                                                                      routeState);

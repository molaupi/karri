/// ******************************************************************************
/// MIT License
///
/// Copyright (c) 2023 Moritz Laupichler <moritz.laupichler@kit.edu>
///
/// Permission is hereby granted, free of charge, to any person obtaining a copy
/// of this software and associated documentation files (the "Software"), to deal
/// in the Software without restriction, including without limitation the rights
/// to use, copy, modify, merge, publish, distribute, sublicense, and/or sell
/// copies of the Software, and to permit persons to whom the Software is
/// furnished to do so, subject to the following conditions:
///
/// The above copyright notice and this permission notice shall be included in all
/// copies or substantial portions of the Software.
///
/// THE SOFTWARE IS PROVIDED "AS IS", WITHOUT WARRANTY OF ANY KIND, EXPRESS OR
/// IMPLIED, INCLUDING BUT NOT LIMITED TO THE WARRANTIES OF MERCHANTABILITY,
/// FITNESS FOR A PARTICULAR PURPOSE AND NONINFRINGEMENT. IN NO EVENT SHALL THE
/// AUTHORS OR COPYRIGHT HOLDERS BE LIABLE FOR ANY CLAIM, DAMAGES OR OTHER
/// LIABILITY, WHETHER IN AN ACTION OF CONTRACT, TORT OR OTHERWISE, ARISING FROM,
/// OUT OF OR IN CONNECTION WITH THE SOFTWARE OR THE USE OR OTHER DEALINGS IN THE
/// SOFTWARE.
/// ******************************************************************************


#pragma once

#include "Algorithms/KaRRi/RequestState/RelevantPDLocs.h"

namespace karri {

// Filters information about feasible distances found by elliptic BCH searches to pickups/dropoffs that are relevant
// for certain stops by considering the leeway and the current best known assignment cost.
    template<typename FeasibleDistancesT, typename InputGraphT, typename CHEnvT>
    class RelevantPDLocsFilter {

    public:

        RelevantPDLocsFilter(const Fleet &fleet, const InputGraphT &inputGraph, const CHEnvT &chEnv,
                             const CostCalculator &calculator,
<<<<<<< HEAD
                             RequestState &requestState, const RouteStateData &routeState,
                             const InputConfig &inputConfig, const FeasibleDistancesT &feasiblePickupDistances,
=======
                             RequestState &requestState, const RouteState &routeState,
                             const FeasibleDistancesT &feasiblePickupDistances,
>>>>>>> 2770c68c
                             const FeasibleDistancesT &feasibleDropoffDistances,
                             RelevantPDLocs &relOrdinaryPickups, RelevantPDLocs &relOrdinaryDropoffs,
                             RelevantPDLocs &relPickupsBeforeNextStop, RelevantPDLocs &relDropoffsBeforeNextStop)
                : fleet(fleet),
                  inputGraph(inputGraph),
                  ch(chEnv.getCH()),
                  chQuery(chEnv.template getFullCHQuery<>()),
                  calculator(calculator),
                  requestState(requestState),
                  routeState(routeState),
                  feasiblePickupDistances(feasiblePickupDistances),
                  feasibleDropoffDistances(feasibleDropoffDistances),
                  relOrdinaryPickups(relOrdinaryPickups),
                  relOrdinaryDropoffs(relOrdinaryDropoffs),
                  relPickupsBeforeNextStop(relPickupsBeforeNextStop),
                  relDropoffsBeforeNextStop(relDropoffsBeforeNextStop) {}


        void filterOrdinary() {
            Timer timer;

            const int numRelStopsForPickups = filterOrdinaryPickups();
            const int numRelStopsForDropoffs = filterOrdinaryDropoffs();

            const int64_t time = timer.elapsed<std::chrono::nanoseconds>();
            requestState.stats().ordAssignmentsStats.filterRelevantPDLocsTime += time;
            requestState.stats().ordAssignmentsStats.numRelevantStopsForPickups += numRelStopsForPickups;
            requestState.stats().ordAssignmentsStats.numRelevantStopsForDropoffs += numRelStopsForDropoffs;
        }

        int filterOrdinaryPickups() {
            return filter<false, false>(feasiblePickupDistances, relOrdinaryPickups, requestState.numPickups());
        }

        int filterOrdinaryDropoffs() {
            return filter<false, true>(feasibleDropoffDistances, relOrdinaryDropoffs, requestState.numDropoffs());
        }

        void filterBeforeNextStop() {
            Timer timer;

            const int numRelStopsForPickups = filterPickupsBeforeNextStop();
            const int numRelStopsForDropoffs = filterDropoffsBeforeNextStop();

            const int64_t time = timer.elapsed<std::chrono::nanoseconds>();
            requestState.stats().pbnsAssignmentsStats.filterRelevantPDLocsTime += time;
            requestState.stats().pbnsAssignmentsStats.numRelevantStopsForPickups += numRelStopsForPickups;
            requestState.stats().pbnsAssignmentsStats.numRelevantStopsForDropoffs += numRelStopsForDropoffs;
        }

        int filterPickupsBeforeNextStop() {
            return filter<true, false>(feasiblePickupDistances, relPickupsBeforeNextStop, requestState.numPickups());
        }

        int filterDropoffsBeforeNextStop() {
            return filter<true, true>(feasibleDropoffDistances, relDropoffsBeforeNextStop, requestState.numDropoffs());
        }

    private:


        template<bool beforeNextStop, bool isDropoff>
        int filter(const FeasibleDistancesT &feasible, RelevantPDLocs &rel, const int numPDLocs) {

            // For each stop s, prune the pickups and dropoffs deemed relevant for an ordinary assignment after s by
            // checking them against constraints and lower bounds.
            using namespace time_utils;

            int numStopsRelevant = 0;

            rel.relevantSpots.clear();
            rel.vehiclesWithRelevantSpots.clear();


            const auto &vehiclesWithFeasibleDistances = feasible.getVehiclesWithRelevantPDLocs();

            for (int vehId = 0; vehId < fleet.size(); ++vehId) {
                const auto &veh = fleet[vehId];
                rel.startOfRelevantPDLocs[vehId] = rel.relevantSpots.size();
                rel.startOfRelevantPDLocs[vehId] = rel.relevantSpots.size();

                if (!vehiclesWithFeasibleDistances.contains(vehId))
                    continue;

                const auto &numStops = routeState.numStopsOf(vehId);
                const auto &stopIds = routeState.stopIdsFor(vehId);
                const auto &occupancies = routeState.occupanciesFor(vehId);

                if (numStops <= 1)
                    continue;

                // Track relevant PD locs for each stop in the relevant PD locs data structure.
                // Entries are ordered by vehicle and by stop.
                const int beginStopIdx = beforeNextStop ? 0 : 1;
                const int endStopIdx = beforeNextStop ? 1 : (isDropoff ? numStops : numStops - 1);
                for (int i = beginStopIdx; i < endStopIdx; ++i) {

                    if ((!isDropoff || beforeNextStop) && occupancies[i] + requestState.originalRequest.numRiders > veh.capacity)
                        continue;

                    const auto &stopId = stopIds[i];

                    // Insert entries at this stop
                    if (feasible.hasPotentiallyRelevantPDLocs(stopId)) {
                        assert(vehiclesWithFeasibleDistances.contains(vehId));

                        // Check with lower bounds on dist to and from PD loc whether this stop needs to be regarded
                        const int minDistToPDLoc = feasible.minDistToRelevantPDLocsFor(stopId);
                        const int minDistFromPDLoc = feasible.minDistFromPDLocToNextStopOf(stopId);

                        // Compute lower bound cost based on whether we are dealing with pickups or dropoffs
                        int minCost;
                        if constexpr (isDropoff) {
                            minCost = getMinCostForDropoff(fleet[vehId], i, minDistToPDLoc, minDistFromPDLoc);
                        } else {
                            minCost = getMinCostForPickup(fleet[vehId], i, minDistToPDLoc, minDistFromPDLoc);
                        }

                        if (minCost <= requestState.getBestCost()) {

                            ++numStopsRelevant;
                            // Check each PD loc
                            const auto &distsToPDLocs = feasible.distancesToRelevantPDLocsFor(stopId);
                            const auto &distsFromPDLocs = feasible.distancesFromRelevantPDLocsToNextStopOf(stopId);
                            for (unsigned int id = 0; id < numPDLocs; ++id) {
                                const auto &distToPDLoc = distsToPDLocs[id];
                                const auto &distFromPDLoc = distsFromPDLocs[id];

                                bool isRelevant;
                                if constexpr (isDropoff) {
                                    isRelevant = isDropoffRelevant(fleet[vehId], i, id, distToPDLoc, distFromPDLoc);
                                } else {
                                    isRelevant = isPickupRelevant(fleet[vehId], i, id, distToPDLoc, distFromPDLoc);
                                }

                                if (isRelevant) {
                                    rel.relevantSpots.push_back({i, id, distToPDLoc, distFromPDLoc});
                                }
                            }
                        }
                    }
                }

                // If vehicle has at least one stop with relevant PD loc, add the vehicle
                if (rel.relevantSpots.size() > rel.startOfRelevantPDLocs[vehId])
                    rel.vehiclesWithRelevantSpots.insert(vehId);
            }

            rel.startOfRelevantPDLocs[fleet.size()] = rel.relevantSpots.size();

            assert(std::all_of(rel.relevantSpots.begin(), rel.relevantSpots.end(),
                               [&](const auto &h) {
                                   return h.distToPDLoc < INFTY && h.distFromPDLocToNextStop < INFTY;
                               }));

            return numStopsRelevant;
        }

        inline bool isPickupRelevant(const Vehicle &veh, const int stopIndex, const unsigned int pickupId,
                                     const int distFromStopToPickup,
                                     const int distFromPickupToNextStop) const {
            using namespace time_utils;

            const int &vehId = veh.vehicleId;

            assert(routeState.occupanciesFor(vehId)[stopIndex] + requestState.originalRequest.numRiders <= veh.capacity);
            if (distFromStopToPickup >= INFTY || distFromPickupToNextStop >= INFTY)
                return false;

            assert(distFromStopToPickup + distFromPickupToNextStop >=
                   calcLengthOfLegStartingAt(stopIndex, vehId, routeState));

            const auto &p = requestState.pickups[pickupId];

            const auto depTimeAtPickup = getActualDepTimeAtPickup(vehId, stopIndex, distFromStopToPickup, p,
                                                                  requestState, routeState);
            const auto initialPickupDetour = calcInitialPickupDetour(vehId, stopIndex, INVALID_INDEX, depTimeAtPickup,
                                                                     distFromPickupToNextStop, requestState,
                                                                     routeState);

            if (doesPickupDetourViolateHardConstraints(veh, requestState, stopIndex, initialPickupDetour, routeState))
                return false;


            const int curKnownCost = calculator.calcMinKnownPickupSideCost(veh, stopIndex, initialPickupDetour,
                                                                           p.walkingDist, depTimeAtPickup,
                                                                           requestState);

            // If cost for only pickup side is already worse than best known cost for a whole assignment, then
            // this pickup is not relevant at this stop.
            if (curKnownCost > requestState.getBestCost())
                return false;

            return true;
        }

        inline bool isDropoffRelevant(const Vehicle &veh, const int stopIndex, const unsigned int dropoffId,
                                      const int distFromStopToDropoff,
                                      const int distFromDropoffToNextStop) {
            using namespace time_utils;

            const int &vehId = veh.vehicleId;
            const auto &d = requestState.dropoffs[dropoffId];

            // If this is the last stop in the route, we only consider this dropoff for ordinary assignments if it is at the
            // last stop. Similarly, if the vehicle is full after this stop, we can't perform the dropoff here unless the
            // dropoff coincides with the stop. A dropoff at an existing stop causes no detour, so it is always relevant.
            const auto &numStops = routeState.numStopsOf(vehId);
            const auto &occupancy = routeState.occupanciesFor(vehId)[stopIndex];
            const auto &stopLocations = routeState.stopLocationsFor(vehId);
            assert(d.loc != stopLocations[stopIndex] || distFromStopToDropoff == 0);
            if (stopIndex == numStops - 1 || occupancy + requestState.originalRequest.numRiders > veh.capacity)
                return d.loc == stopLocations[stopIndex];

            if (stopLocations[stopIndex + 1] == d.loc)
                return false;

            if (distFromStopToDropoff >= INFTY || distFromDropoffToNextStop >= INFTY)
                return false;

            const bool isDropoffAtExistingStop = d.loc == stopLocations[stopIndex];
            const int initialDropoffDetour = calcInitialDropoffDetour(vehId, stopIndex, distFromStopToDropoff,
                                                                      distFromDropoffToNextStop,
                                                                      isDropoffAtExistingStop,
                                                                      routeState);
            assert(initialDropoffDetour >= 0);
            if (doesDropoffDetourViolateHardConstraints(veh, requestState, stopIndex, initialDropoffDetour,
                                                        routeState))
                return false;

            const int curMinCost = calculator.calcMinKnownDropoffSideCost(veh, stopIndex, initialDropoffDetour,
                                                                          d.walkingDist, requestState);

            // If cost for only dropoff side is already worse than best known cost for a whole assignment, then
            // this dropoff is not relevant at this stop.
            if (curMinCost > requestState.getBestCost())
                return false;

            return true;
        }

        inline int getMinCostForPickup(const Vehicle &veh, const int stopIndex, const int minDistToPickup,
                                       const int minDistFromPickup) const {
            using namespace time_utils;
            const int minVehDepTimeAtPickup =
                    getVehDepTimeAtStopForRequest(veh.vehicleId, stopIndex, requestState, routeState)
                    + minDistToPickup;
            const int minDepTimeAtPickup = std::max(requestState.originalRequest.requestTime, minVehDepTimeAtPickup);
            int minInitialPickupDetour = calcInitialPickupDetour(veh.vehicleId, stopIndex, INVALID_INDEX,
                                                                 minDepTimeAtPickup, minDistFromPickup, requestState,
                                                                 routeState);
            minInitialPickupDetour = std::max(minInitialPickupDetour, 0);
            return calculator.calcMinKnownPickupSideCost(veh, stopIndex, minInitialPickupDetour, 0, minDepTimeAtPickup,
                                                         requestState);
        }

        inline int getMinCostForDropoff(const Vehicle &veh, const int stopIndex, const int minDistToDropoff,
                                        const int minDistFromDropoff) const {
            using namespace time_utils;
            int minInitialDropoffDetour = calcInitialDropoffDetour(veh.vehicleId, stopIndex, minDistToDropoff,
                                                                   minDistFromDropoff, false, routeState);
            minInitialDropoffDetour = std::max(minInitialDropoffDetour, 0);
            return calculator.calcMinKnownDropoffSideCost(veh, stopIndex, minInitialDropoffDetour, 0, requestState);
        }

        int recomputeDistToPDLocDirectly(const int vehId, const int stopIdxBefore, const int pdLocLocation) {
            auto src = ch.rank(inputGraph.edgeHead(routeState.stopLocationsFor(vehId)[stopIdxBefore]));
            auto tar = ch.rank(inputGraph.edgeTail(pdLocLocation));
            auto offset = inputGraph.travelTime(pdLocLocation);

            chQuery.run(src, tar);
            return chQuery.getDistance() + offset;
        }

        int recomputeDistFromPDLocDirectly(const int vehId, const int stopIdxAfter, const int pdLocLocation) {
            auto src = ch.rank(inputGraph.edgeHead(pdLocLocation));
            auto tar = ch.rank(inputGraph.edgeTail(routeState.stopLocationsFor(vehId)[stopIdxAfter]));
            auto offset = inputGraph.travelTime(routeState.stopLocationsFor(vehId)[stopIdxAfter]);

            chQuery.run(src, tar);
            return chQuery.getDistance() + offset;
        }


        const Fleet &fleet;
        const InputGraphT &inputGraph;
        const CH &ch;
        typename CHEnvT::template FullCHQuery<> chQuery;
        const CostCalculator &calculator;
        RequestState &requestState;
<<<<<<< HEAD
        const RouteStateData &routeState;
        const InputConfig &inputConfig;
=======
        const RouteState &routeState;
>>>>>>> 2770c68c

        const FeasibleDistancesT &feasiblePickupDistances;
        const FeasibleDistancesT &feasibleDropoffDistances;

        RelevantPDLocs &relOrdinaryPickups;
        RelevantPDLocs &relOrdinaryDropoffs;
        RelevantPDLocs &relPickupsBeforeNextStop;
        RelevantPDLocs &relDropoffsBeforeNextStop;
    };
}<|MERGE_RESOLUTION|>--- conflicted
+++ resolved
@@ -38,13 +38,8 @@
 
         RelevantPDLocsFilter(const Fleet &fleet, const InputGraphT &inputGraph, const CHEnvT &chEnv,
                              const CostCalculator &calculator,
-<<<<<<< HEAD
                              RequestState &requestState, const RouteStateData &routeState,
-                             const InputConfig &inputConfig, const FeasibleDistancesT &feasiblePickupDistances,
-=======
-                             RequestState &requestState, const RouteState &routeState,
                              const FeasibleDistancesT &feasiblePickupDistances,
->>>>>>> 2770c68c
                              const FeasibleDistancesT &feasibleDropoffDistances,
                              RelevantPDLocs &relOrdinaryPickups, RelevantPDLocs &relOrdinaryDropoffs,
                              RelevantPDLocs &relPickupsBeforeNextStop, RelevantPDLocs &relDropoffsBeforeNextStop)
@@ -335,12 +330,8 @@
         typename CHEnvT::template FullCHQuery<> chQuery;
         const CostCalculator &calculator;
         RequestState &requestState;
-<<<<<<< HEAD
         const RouteStateData &routeState;
-        const InputConfig &inputConfig;
-=======
-        const RouteState &routeState;
->>>>>>> 2770c68c
+
 
         const FeasibleDistancesT &feasiblePickupDistances;
         const FeasibleDistancesT &feasibleDropoffDistances;
